/*
 * Copyright 2011 Benjamin Glatzel <benjamin.glatzel@me.com>.
 *
 * Licensed under the Apache License, Version 2.0 (the "License");
 * you may not use this file except in compliance with the License.
 * You may obtain a copy of the License at
 *
 *      http://www.apache.org/licenses/LICENSE-2.0
 *
 * Unless required by applicable law or agreed to in writing, software
 * distributed under the License is distributed on an "AS IS" BASIS,
 * WITHOUT WARRANTIES OR CONDITIONS OF ANY KIND, either express or implied.
 * See the License for the specific language governing permissions and
 * limitations under the License.
 */
package org.terasology.game.modes;

import org.lwjgl.input.Mouse;
import org.lwjgl.opengl.Display;
import org.terasology.asset.AssetType;
import org.terasology.asset.AssetUri;
import org.terasology.audio.Sound;
import org.terasology.componentSystem.BlockParticleEmitterSystem;
import org.terasology.componentSystem.UpdateSubscriberSystem;
import org.terasology.componentSystem.action.*;
import org.terasology.componentSystem.block.BlockEntityRegistry;
import org.terasology.componentSystem.block.BlockEntitySystem;
import org.terasology.componentSystem.characters.CharacterMovementSystem;
import org.terasology.componentSystem.characters.CharacterSoundSystem;
import org.terasology.componentSystem.common.HealthSystem;
import org.terasology.componentSystem.common.StatusAffectorSystem;
import org.terasology.componentSystem.controllers.*;
import org.terasology.componentSystem.items.InventorySystem;
import org.terasology.componentSystem.items.ItemSystem;
import org.terasology.componentSystem.rendering.BlockDamageRenderer;
import org.terasology.componentSystem.rendering.FirstPersonRenderer;
import org.terasology.componentSystem.rendering.MeshRenderer;
import org.terasology.components.*;
import org.terasology.components.actions.*;
import org.terasology.entityFactory.PlayerFactory;
import org.terasology.entitySystem.*;
import org.terasology.entitySystem.metadata.ComponentLibrary;
import org.terasology.entitySystem.metadata.ComponentLibraryImpl;
import org.terasology.entitySystem.metadata.extension.*;
import org.terasology.entitySystem.persistence.EntityDataJSONFormat;
import org.terasology.entitySystem.persistence.EntityPersisterHelper;
import org.terasology.entitySystem.persistence.EntityPersisterHelperImpl;
import org.terasology.entitySystem.persistence.WorldPersister;
import org.terasology.entitySystem.pojo.PojoEntityManager;
import org.terasology.entitySystem.pojo.PojoEventSystem;
import org.terasology.entitySystem.pojo.PojoPrefabManager;
import org.terasology.events.input.*;
import org.terasology.events.input.binds.InventoryButton;
import org.terasology.game.ComponentSystemManager;
import org.terasology.game.CoreRegistry;
import org.terasology.game.GameEngine;
import org.terasology.input.BindButtonEvent;
import org.terasology.input.CameraTargetSystem;
import org.terasology.input.InputSystem;
import org.terasology.logic.LocalPlayer;
import org.terasology.logic.manager.AssetManager;
import org.terasology.logic.manager.GUIManager;
import org.terasology.logic.manager.PathManager;
import org.terasology.logic.mod.Mod;
import org.terasology.logic.mod.ModManager;
import org.terasology.logic.world.IWorldProvider;
import org.terasology.math.Vector3i;
import org.terasology.model.blocks.BlockFamily;
import org.terasology.model.shapes.BlockShapeManager;
import org.terasology.mods.miniions.components.MinionBarComponent;
import org.terasology.mods.miniions.components.MinionComponent;
import org.terasology.mods.miniions.components.MinionControllerComponent;
import org.terasology.mods.miniions.components.SimpleMinionAIComponent;
import org.terasology.mods.miniions.componentsystem.controllers.MinionSystem;
import org.terasology.mods.miniions.componentsystem.controllers.SimpleMinionAISystem;
import org.terasology.performanceMonitor.PerformanceMonitor;
import org.terasology.protobuf.EntityData;
import org.terasology.rendering.assets.Material;
import org.terasology.rendering.cameras.Camera;
import org.terasology.rendering.gui.menus.*;
import org.terasology.rendering.physics.BulletPhysicsRenderer;
import org.terasology.rendering.primitives.Mesh;
import org.terasology.rendering.world.WorldRenderer;
import org.terasology.utilities.FastRandom;

import javax.vecmath.Color4f;
import javax.vecmath.Quat4f;
import javax.vecmath.Vector2f;
import javax.vecmath.Vector3f;
import java.io.*;
import java.util.Iterator;
import java.util.logging.Level;
import java.util.logging.Logger;

import static org.lwjgl.opengl.GL11.*;

/**
 * Play mode.
 *
 * @author Benjamin Glatzel <benjamin.glatzel@me.com>
 * @author Anton Kireev <adeon.k87@gmail.com>
 * @version 0.1
 */
public class StateSinglePlayer implements GameState {

    public static final String ENTITY_DATA_FILE = "entity.dat";
    private Logger _logger = Logger.getLogger(getClass().getName());

    private String currentWorldName;
    private String currentWorldSeed;

    /* RENDERING */
    private WorldRenderer _worldRenderer;

    private ComponentLibrary componentLibrary;
    private EntityManager _entityManager;
    private ComponentSystemManager _componentSystemManager;
    private LocalPlayerSystem _localPlayerSys;
    private CameraTargetSystem _cameraTargetSystem;
    private InputSystem _inputSystem;

    /* GAME LOOP */
    private boolean _pauseGame = false;

    public StateSinglePlayer(String worldName) {
        this(worldName, null);
    }

    public StateSinglePlayer(String worldName, String seed) {
        this.currentWorldName = worldName;
        this.currentWorldSeed = seed;
    }

    public void init(GameEngine engine) {
        ModManager modManager = new ModManager();
        for (Mod mod : modManager.getMods()) {
             mod.setEnabled(true);
        }
        modManager.saveModSelectionToConfig();
        cacheTextures();
        BlockShapeManager.getInstance().reload();

        componentLibrary = new ComponentLibraryImpl();
        CoreRegistry.put(ComponentLibrary.class, componentLibrary);

        componentLibrary.registerTypeHandler(BlockFamily.class, new BlockFamilyTypeHandler());
        componentLibrary.registerTypeHandler(Color4f.class, new Color4fTypeHandler());
        componentLibrary.registerTypeHandler(Quat4f.class, new Quat4fTypeHandler());
        componentLibrary.registerTypeHandler(Mesh.class, new AssetTypeHandler(AssetType.MESH, Mesh.class));
        componentLibrary.registerTypeHandler(Sound.class, new AssetTypeHandler(AssetType.SOUND, Sound.class));
        componentLibrary.registerTypeHandler(Material.class, new AssetTypeHandler(AssetType.MATERIAL, Material.class));
        componentLibrary.registerTypeHandler(Vector3f.class, new Vector3fTypeHandler());
        componentLibrary.registerTypeHandler(Vector2f.class, new Vector2fTypeHandler());
        componentLibrary.registerTypeHandler(Vector3i.class, new Vector3iTypeHandler());

        PrefabManager prefabManager = new PojoPrefabManager(componentLibrary);
        CoreRegistry.put(PrefabManager.class, prefabManager);

        _entityManager = new PojoEntityManager(componentLibrary, prefabManager);
        EventSystem eventSystem = new PojoEventSystem(_entityManager);
        _entityManager.setEventSystem(eventSystem);
        CoreRegistry.put(EntityManager.class, _entityManager);
        CoreRegistry.put(EventSystem.class, eventSystem);
        _componentSystemManager = new ComponentSystemManager();
        CoreRegistry.put(ComponentSystemManager.class, _componentSystemManager);

        CoreRegistry.put(WorldPersister.class, new WorldPersister(componentLibrary,_entityManager));


        // TODO: Use reflection pending mod support
        eventSystem.registerEvent("engine:inputEvent", InputEvent.class);
        eventSystem.registerEvent("engine:keyDownEvent", KeyDownEvent.class);
        eventSystem.registerEvent("engine:keyEvent", KeyEvent.class);
        eventSystem.registerEvent("engine:keyUpEvent", KeyUpEvent.class);
        eventSystem.registerEvent("engine:keyRepeatEvent", KeyRepeatEvent.class);
        eventSystem.registerEvent("engine:leftMouseDownButtonEvent", LeftMouseDownButtonEvent.class);
        eventSystem.registerEvent("engine:leftMouseUpButtonEvent", LeftMouseUpButtonEvent.class);
        eventSystem.registerEvent("engine:mouseDownButtonEvent", MouseDownButtonEvent.class);
        eventSystem.registerEvent("engine:mouseUpButtonEvent", MouseUpButtonEvent.class);
        eventSystem.registerEvent("engine:mouseButtonEvent", MouseButtonEvent.class);
        eventSystem.registerEvent("engine:mouseWheelEvent", MouseWheelEvent.class);
        eventSystem.registerEvent("engine:rightMouseDownButtonEvent", RightMouseDownButtonEvent.class);
        eventSystem.registerEvent("engine:rightMouseUpButtonEvent", RightMouseUpButtonEvent.class);
        eventSystem.registerEvent("engine:bindButtonEvent", BindButtonEvent.class);
        eventSystem.registerEvent("engine:inventoryButtonEvent", InventoryButton.class);

        // TODO: Use reflection pending mod support
        componentLibrary.registerComponentClass(ExplosionActionComponent.class);
        componentLibrary.registerComponentClass(PlaySoundActionComponent.class);
        componentLibrary.registerComponentClass(TunnelActionComponent.class);
        componentLibrary.registerComponentClass(AABBCollisionComponent.class);
        componentLibrary.registerComponentClass(BlockComponent.class);
        componentLibrary.registerComponentClass(BlockItemComponent.class);
        componentLibrary.registerComponentClass(BlockParticleEffectComponent.class);
        componentLibrary.registerComponentClass(CameraComponent.class);
        componentLibrary.registerComponentClass(CharacterMovementComponent.class);
        componentLibrary.registerComponentClass(CharacterSoundComponent.class);
        componentLibrary.registerComponentClass(HealthComponent.class);
        componentLibrary.registerComponentClass(InventoryComponent.class);
        componentLibrary.registerComponentClass(ItemComponent.class);
        componentLibrary.registerComponentClass(LightComponent.class);
        componentLibrary.registerComponentClass(LocalPlayerComponent.class);
        componentLibrary.registerComponentClass(LocationComponent.class);
        componentLibrary.registerComponentClass(MeshComponent.class);
        componentLibrary.registerComponentClass(PlayerComponent.class);
        componentLibrary.registerComponentClass(SimpleAIComponent.class);
        componentLibrary.registerComponentClass(SimpleMinionAIComponent.class);
        componentLibrary.registerComponentClass(MinionBarComponent.class);
        componentLibrary.registerComponentClass(MinionComponent.class);
        componentLibrary.registerComponentClass(AccessInventoryActionComponent.class);
        componentLibrary.registerComponentClass(SpawnPrefabActionComponent.class);
        componentLibrary.registerComponentClass(BookComponent.class);
        componentLibrary.registerComponentClass(BookshelfComponent.class);
        componentLibrary.registerComponentClass(PotionComponent.class);
        componentLibrary.registerComponentClass(SpeedBoostComponent.class);
        componentLibrary.registerComponentClass(PoisonedComponent.class);
<<<<<<< HEAD
        componentLibrary.registerComponentClass(MinionControllerComponent.class);
=======
        componentLibrary.registerComponentClass(CuredComponent.class);

>>>>>>> 357a4524
        loadPrefabs();

        BlockEntityRegistry blockEntityRegistry = new BlockEntityRegistry();

        _cameraTargetSystem = new CameraTargetSystem();
        CoreRegistry.put(CameraTargetSystem.class,_cameraTargetSystem);
        _componentSystemManager.register(_cameraTargetSystem, "engine:CameraTargetSystem");
        _inputSystem = new InputSystem();
        CoreRegistry.put(InputSystem.class, _inputSystem);
        _componentSystemManager.register(_inputSystem, "engine:InputSystem");
        _componentSystemManager.register(blockEntityRegistry, "engine:BlockEntityRegistry");
        CoreRegistry.put(BlockEntityRegistry.class, blockEntityRegistry);
        _componentSystemManager.register(new CharacterMovementSystem(), "engine:CharacterMovementSystem");
        _componentSystemManager.register(new SimpleAISystem(), "engine:SimpleAISystem");
        _componentSystemManager.register(new SimpleMinionAISystem(), "engine:SimpleMinionAISystem");
        _componentSystemManager.register(new ItemSystem(), "engine:ItemSystem");
        _componentSystemManager.register(new CharacterSoundSystem(), "engine:CharacterSoundSystem");
        _localPlayerSys = new LocalPlayerSystem();
        _componentSystemManager.register(_localPlayerSys, "engine:LocalPlayerSystem");
        _componentSystemManager.register(new FirstPersonRenderer(), "engine:FirstPersonRenderer");
        _componentSystemManager.register(new HealthSystem(), "engine:HealthSystem");
        _componentSystemManager.register(new BlockEntitySystem(), "engine:BlockEntitySystem");
        _componentSystemManager.register(new BlockParticleEmitterSystem(), "engine:BlockParticleSystem");
        _componentSystemManager.register(new BlockDamageRenderer(), "engine:BlockDamageRenderer");
        _componentSystemManager.register(new InventorySystem(), "engine:InventorySystem");
        _componentSystemManager.register(new MeshRenderer(), "engine:MeshRenderer");
        _componentSystemManager.register(new ExplosionAction(), "engine:ExplosionAction");
        _componentSystemManager.register(new PlaySoundAction(), "engine:PlaySoundAction");
        _componentSystemManager.register(new TunnelAction(), "engine:TunnelAction");
        _componentSystemManager.register(new AccessInventoryAction(), "engine:AccessInventoryAction");
        _componentSystemManager.register(new SpawnPrefabAction(), "engine:SpawnPrefabAction");
        _componentSystemManager.register(new ReadBookAction(), "engine:ReadBookAction");
        _componentSystemManager.register(new BookshelfHandler(), "engine:BookshelfHandler");
        _componentSystemManager.register(new DrinkPotionAction(), "engine:DrinkPotionAction");
        _componentSystemManager.register(new StatusAffectorSystem(), "engine:StatusAffectorSystem");
        _componentSystemManager.register(new MenuControlSystem(), "engine:MenuControlSystem");
        _componentSystemManager.register(new DebugControlSystem(), "engine:DebugControlSystem");
        _componentSystemManager.register(new MinionSystem(), "miniion:MinionSystem");
    }

    private void loadPrefabs() {
        EntityPersisterHelper persisterHelper = new EntityPersisterHelperImpl(componentLibrary, (PersistableEntityManager)_entityManager);
        for (AssetUri prefabURI : AssetManager.list(AssetType.PREFAB)) {
            _logger.info("Loading prefab " + prefabURI);
            try {
                InputStream stream = AssetManager.assetStream(prefabURI);
                if (stream != null) {
                    BufferedReader reader = new BufferedReader(new InputStreamReader(stream));
                    EntityData.Prefab prefabData = EntityDataJSONFormat.readPrefab(reader);
                    stream.close();
                    if (prefabData != null) {
                        persisterHelper.deserializePrefab(prefabData, prefabURI.getPackage());
                    }
                } else {
                    _logger.severe("Failed to load prefab '" + prefabURI + "'");
                }
            } catch (IOException e) {
                _logger.log(Level.WARNING, "Failed to load prefab '" + prefabURI + "'", e);
            }
        }
    }

    private void cacheTextures() {
        for (AssetUri textureURI : AssetManager.list(AssetType.TEXTURE)) {
            AssetManager.load(textureURI);
        }
    }

    @Override
    public void activate() {
        initWorld(currentWorldName, currentWorldSeed);
    }

    @Override
    public void deactivate() {
        GUIManager.getInstance().closeWindows();
        try {
            CoreRegistry.get(WorldPersister.class).save(new File(PathManager.getInstance().getWorldSavePath(getActiveWorldProvider().getTitle()), ENTITY_DATA_FILE), WorldPersister.SaveFormat.Binary);
        } catch (IOException e) {
            _logger.log(Level.SEVERE, "Failed to save entities", e);
        }
        dispose();
        _entityManager.clear();
    }

    @Override
    public void dispose() {
        if (_worldRenderer != null) {
            _worldRenderer.dispose();
            _worldRenderer = null;
        }
    }

    @Override
    public void update(float delta) {
        /* GUI */
        updateUserInterface();
        
        for (UpdateSubscriberSystem updater : _componentSystemManager.iterateUpdateSubscribers()) {
            PerformanceMonitor.startActivity(updater.getClass().getSimpleName());
            updater.update(delta);
        }

        if (_worldRenderer != null && shouldUpdateWorld()) {
            _worldRenderer.update(delta);
        }

        /* TODO: This seems a little off - plus is more of a UI than single player game state concern. Move somewhere
           more appropriate? Possibly HUD? */
        boolean dead = true;
        for (EntityRef entity : _entityManager.iteratorEntities(LocalPlayerComponent.class))
        {
            dead = entity.getComponent(LocalPlayerComponent.class).isDead;
        }
        if (dead) {
            if (GUIManager.getInstance().getWindowById("engine:statusScreen") == null) {
                UIStatusScreen statusScreen = GUIManager.getInstance().addWindow(new UIStatusScreen(), "engine:statusScreen");
                statusScreen.updateStatus("Sorry! Seems like you have died :-(");
                statusScreen.setVisible(true);
            }
        } else {
            GUIManager.getInstance().removeWindow("engine:statusScreen");
        }
    }

    @Override
    public void handleInput(float delta) {
        _cameraTargetSystem.update();
        _inputSystem.update(delta);

        // TODO: This should be handled outside of the state, need to fix the screens handling
        if (screenHasFocus() || !shouldUpdateWorld()) {
            if (Mouse.isGrabbed()) {
                Mouse.setGrabbed(false);
                Mouse.setCursorPosition(Display.getWidth() / 2, Display.getHeight() / 2);
            }
        } else {
            if (!Mouse.isGrabbed()) {
                Mouse.setGrabbed(true);
            }
        }
    }

    public void initWorld(String title) {
        initWorld(title, null);
    }

    /**
     * Init. a new random world.
     */
    public void initWorld(String title, String seed) {
        final FastRandom random = new FastRandom();

        // Get rid of the old world
        if (_worldRenderer != null) {
            _worldRenderer.dispose();
            _worldRenderer = null;
        }

        if (seed == null) {
            seed = random.randomCharacterString(16);
        } else if (seed.isEmpty()) {
            seed = random.randomCharacterString(16);
        }

        _logger.log(Level.INFO, "Creating new World with seed \"{0}\"", seed);

        // Init. a new world
        _worldRenderer = new WorldRenderer(title, seed, _entityManager, _localPlayerSys);
        CoreRegistry.put(WorldRenderer.class, _worldRenderer);

        File entityDataFile = new File(PathManager.getInstance().getWorldSavePath(title), ENTITY_DATA_FILE);
        _entityManager.clear();
        if (entityDataFile.exists()) {
            try {
                CoreRegistry.get(WorldPersister.class).load(entityDataFile, WorldPersister.SaveFormat.Binary);
            } catch (IOException e) {
                _logger.log(Level.SEVERE, "Failed to load entity data", e);
            }
        }

        LocalPlayer localPlayer = null;
        Iterator<EntityRef> iterator = _entityManager.iteratorEntities(LocalPlayerComponent.class).iterator();
        if (iterator.hasNext()) {
            localPlayer = new LocalPlayer(iterator.next());
        } else {
            PlayerFactory playerFactory = new PlayerFactory(_entityManager);
            localPlayer = new LocalPlayer(playerFactory.newInstance(new Vector3f(_worldRenderer.getWorldProvider().nextSpawningPoint())));
        }
        _worldRenderer.setPlayer(localPlayer);

        // Create the first Portal if it doesn't exist yet
        _worldRenderer.initPortal();

        fastForwardWorld();
        CoreRegistry.put(WorldRenderer.class, _worldRenderer);
        CoreRegistry.put(IWorldProvider.class, _worldRenderer.getWorldProvider());
        CoreRegistry.put(LocalPlayer.class, _worldRenderer.getPlayer());
        CoreRegistry.put(Camera.class, _worldRenderer.getActiveCamera());
        CoreRegistry.put(BulletPhysicsRenderer.class, _worldRenderer.getBulletRenderer());

        for (ComponentSystem system : _componentSystemManager.iterateAll()) {
            system.initialise();
        }


    }

    private boolean screenHasFocus() {
        return GUIManager.getInstance().getFocusedWindow() != null && GUIManager.getInstance().getFocusedWindow().isModal() && GUIManager.getInstance().getFocusedWindow().isVisible();
    }

    private boolean shouldUpdateWorld() {
        return !_pauseGame;
    }

    private void fastForwardWorld() {
        UILoadingScreen loadingScreen = GUIManager.getInstance().addWindow(new UILoadingScreen(), "engine:loadingScreen");
        Display.update();

        int chunksGenerated = 0;

        while (chunksGenerated < 64) {
            getWorldRenderer().generateChunk();
            chunksGenerated++;

            loadingScreen.updateStatus(String.format("Fast forwarding world... %.2f%%! :-)", (chunksGenerated / 64f) * 100f));

            renderUserInterface();
            updateUserInterface();
            Display.update();
        }

        GUIManager.getInstance().removeWindow(loadingScreen);

    }

    public void render() {
        glClear(GL_COLOR_BUFFER_BIT | GL_DEPTH_BUFFER_BIT);
        glLoadIdentity();

        if (_worldRenderer != null) {
            _worldRenderer.render();
        }

        /* UI */
        PerformanceMonitor.startActivity("Render and Update UI");
        renderUserInterface();
        PerformanceMonitor.endActivity();
    }

    public void renderUserInterface() {
        GUIManager.getInstance().render();
    }

    private void updateUserInterface() {
        GUIManager.getInstance().update();
    }

    public WorldRenderer getWorldRenderer() {
        return _worldRenderer;
    }

    public void pause() {
        _pauseGame = true;
    }

    public void unpause() {
        _pauseGame = false;
    }

    public void togglePauseGame() {
        if (_pauseGame) {
            unpause();
        } else {
            pause();
        }
    }

    public boolean isGamePaused() {
        return _pauseGame;
    }

    public IWorldProvider getActiveWorldProvider() {
        return _worldRenderer.getWorldProvider();
    }
}<|MERGE_RESOLUTION|>--- conflicted
+++ resolved
@@ -214,12 +214,9 @@
         componentLibrary.registerComponentClass(PotionComponent.class);
         componentLibrary.registerComponentClass(SpeedBoostComponent.class);
         componentLibrary.registerComponentClass(PoisonedComponent.class);
-<<<<<<< HEAD
         componentLibrary.registerComponentClass(MinionControllerComponent.class);
-=======
         componentLibrary.registerComponentClass(CuredComponent.class);
 
->>>>>>> 357a4524
         loadPrefabs();
 
         BlockEntityRegistry blockEntityRegistry = new BlockEntityRegistry();
