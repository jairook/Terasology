--- conflicted
+++ resolved
@@ -18,11 +18,10 @@
 
 import com.google.common.collect.Maps;
 import org.terasology.asset.loaders.*;
-import org.terasology.asset.AssetManager;
+import org.terasology.world.block.loader.TileLoader;
+import org.terasology.world.block.shapes.JsonBlockShapeLoader;
 
-import java.lang.reflect.InvocationTargetException;
 import java.util.Map;
-import java.util.logging.Level;
 import java.util.logging.Logger;
 
 
@@ -35,12 +34,12 @@
  */
 public enum AssetType {
     PREFAB("prefab", "prefabs", null, null),
-    SOUND("sound", "sounds", "ogg", OggSoundLoader.class),
-    MUSIC("music", "music", "ogg", OggStreamingSoundLoader.class),
-    SHAPE("shape", "shapes", null, null),
-    MESH("mesh", "mesh", "obj", ObjMeshLoader.class),
-    TEXTURE("texture", "textures", "png", PNGTextureLoader.class),
-    SHADER("shader", "shaders", "glsl", GLSLShaderLoader.class) {
+    SOUND("sound", "sounds", "ogg", new OggSoundLoader()),
+    MUSIC("music", "music", "ogg", new OggStreamingSoundLoader()),
+    SHAPE("shape", "shapes", "json", new JsonBlockShapeLoader()),
+    MESH("mesh", "mesh", "obj", new ObjMeshLoader()),
+    TEXTURE("texture", "textures", "png", new PNGTextureLoader()),
+    SHADER("shader", "shaders", "glsl", new GLSLShaderLoader()) {
         @Override
         public AssetUri getUri(String sourceId, String item) {
             int index = item.lastIndexOf("_frag.glsl");
@@ -56,20 +55,15 @@
             return null;
         }
     },
-<<<<<<< HEAD
-    MATERIAL("material", "materials", "mat", MaterialLoader.class);
+    MATERIAL("material", "materials", "mat", new MaterialLoader()),
+    BLOCK_DEFINITION("blockdef", "blocks", null, null),
+    BLOCK_TILE("blocktile", "blockTiles", "png", new TileLoader());
 
 
 
     /* ============
      * Class fields
      * ============ */
-=======
-    MATERIAL("material", "materials"),
-    BLOCK_DEFINITION("blockdef", "blocks"),
-    BLOCK_TILE("blocktile", "blockTiles");
-
->>>>>>> 490b2ef3
 
     private String typeId;
 
@@ -87,14 +81,9 @@
     private static Map<String, AssetType> subDirLookup;
 
     /**
-     * The AssetLoader class able to load assets of this type.
-     */
-    private Class<? extends AssetLoader> assetLoaderClass;
-
-    /**
      * An instance of the asset loader for the current asset type.
      */
-    private AssetLoader assetLoaderInstance;
+    private AssetLoader assetLoader;
 
     private Logger logger = Logger.getLogger(getClass().getName());
 
@@ -114,11 +103,11 @@
      * Public API
      * ========== */
 
-    private AssetType(String typeId, String subDir, String fileExtension, Class<? extends AssetLoader> assetLoaderClass) {
+    private AssetType(String typeId, String subDir, String fileExtension, AssetLoader assetLoader) {
         this.typeId = typeId;
         this.subDir = subDir;
         this.fileExtension = fileExtension;
-        this.assetLoaderClass = assetLoaderClass;
+        this.assetLoader = assetLoader;
     }
 
     public String getTypeId() {
@@ -133,41 +122,11 @@
         return fileExtension;
     }
 
-    public Class<? extends AssetLoader> getAssetLoaderClass() {
-        return assetLoaderClass;
-    }
-
     /**
      * Returns an instance of the asset loader class assigned to this asset type.
      */
-    public AssetLoader getAssetLoaderInstance() {
-        // Use cached instance if already created
-        if(assetLoaderInstance != null) {
-            return assetLoaderInstance;
-        }
-
-        // Bail out if no asset loader class was assigned to the asset type
-        if(assetLoaderClass == null) {
-            return null;
-        }
-
-        try {
-            assetLoaderInstance = assetLoaderClass.getConstructor().newInstance();
-        } catch(NoSuchMethodException e) {
-            // Error logging in "finally" block
-        } catch(InstantiationException e) {
-            // Error logging in "finally" block
-        } catch (IllegalAccessException e) {
-            // Error logging in "finally" block
-        } catch (InvocationTargetException e) {
-            // Error logging in "finally" block
-        } finally {
-            if(assetLoaderInstance == null) {
-                logger.log(Level.SEVERE, String.format("Error creating asset loader from class '%s'.", assetLoaderClass));
-            }
-        }
-
-        return assetLoaderInstance;
+    public AssetLoader getAssetLoader() {
+        return assetLoader;
     }
 
     public AssetUri getUri(String sourceId, String item) {
@@ -197,13 +156,13 @@
      */
     public static void registerAssetTypes() {
         for(AssetType type : AssetType.values()) {
-            AssetLoader loader = type.getAssetLoaderInstance();
+            AssetLoader loader = type.getAssetLoader();
             if(loader == null) continue; // No loader has been assigned to this AssetType
 
             AssetManager.getInstance().register(
                     type,
                     type.getFileExtension(),
-                    type.getAssetLoaderInstance()
+                    loader
             );
         }
     }
