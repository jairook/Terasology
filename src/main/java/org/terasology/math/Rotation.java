/*
 * Copyright 2013 Moving Blocks
 *
 * Licensed under the Apache License, Version 2.0 (the "License");
 * you may not use this file except in compliance with the License.
 * You may obtain a copy of the License at
 *
 *      http://www.apache.org/licenses/LICENSE-2.0
 *
 * Unless required by applicable law or agreed to in writing, software
 * distributed under the License is distributed on an "AS IS" BASIS,
 * WITHOUT WARRANTIES OR CONDITIONS OF ANY KIND, either express or implied.
 * See the License for the specific language governing permissions and
 * limitations under the License.
 */
package org.terasology.math;

import com.bulletphysics.linearmath.QuaternionUtil;
import com.google.common.base.Objects;
import com.google.common.collect.ImmutableList;
import gnu.trove.map.TByteObjectMap;
import gnu.trove.map.hash.TByteObjectHashMap;

<<<<<<< HEAD
=======
import javax.vecmath.AxisAngle4f;
import javax.vecmath.Matrix3f;
>>>>>>> e826f8d7
import javax.vecmath.Quat4f;
import java.util.List;

/**
 * Rotation provides easy access to 90 degree increments of rotations - intended for block-related rotations.
 *
 * Uses the fly weight pattern to cache the 64 combinations of rotation.
 *
 * @author Immortius <immortius@gmail.com>
 */
<<<<<<< HEAD
public class Rotation {

    private static final TByteObjectMap<Rotation> rotations;
    private static final ImmutableList<Rotation> horizontal;

    public static Rotation none() {
        return rotations.get(indexFor(Yaw.NONE, Pitch.NONE, Roll.NONE));
    }

    public static Rotation rotate(Pitch pitch) {
        return rotations.get(indexFor(Yaw.NONE, pitch, Roll.NONE));
    }

    public static Rotation rotate(Yaw yaw) {
        return rotations.get(indexFor(yaw, Pitch.NONE, Roll.NONE));
    }

    public static Rotation rotate(Roll roll) {
        return rotations.get(indexFor(Yaw.NONE, Pitch.NONE, roll));
    }
=======
public abstract class Rotation {
    public static final Rotation NONE = new Rotation(getQuaternionForYAxisRot(0)) {
        @Override
        public Side rotate(Side side) {
            return side;
        }

        @Override
        public AABB rotate(AABB aabb) {
            return aabb;
        }
    };
    public static final Rotation HORIZONTAL_CLOCKWISE = new Rotation(getQuaternionForYAxisRot(1)) {
        @Override
        public Side rotate(Side side) {
            return side.rotateClockwise(1);
        }

        @Override
        public AABB rotate(AABB aabb) {
            return rotateYAxisAABB(aabb, 1);
        }
    };
    public static final Rotation HORIZONTAL_180 = new Rotation(getQuaternionForYAxisRot(2)) {
        @Override
        public Side rotate(Side side) {
            return side.rotateClockwise(2);
        }

        @Override
        public AABB rotate(AABB aabb) {
            return rotateYAxisAABB(aabb, 2);
        }
    };
    public static final Rotation HORIZONTAL_ANTI_CLOCKWISE = new Rotation(getQuaternionForYAxisRot(3)) {
        @Override
        public Side rotate(Side side) {
            return side.rotateClockwise(3);
        }

        @Override
        public AABB rotate(AABB aabb) {
            return rotateYAxisAABB(aabb, 3);
        }
    };

    public static Rotation constructTempRotation(final Matrix3f transformation) {
        Quat4f quaternion = new Quat4f();
        quaternion.set(transformation);
        return new Rotation(quaternion) {
            @Override
            public Side rotate(Side side) {
                Vector3f directionVector = side.getVector3i().toVector3f();
                transformation.transform(directionVector);
                return Side.inDirection(directionVector);
            }

            @Override
            public AABB rotate(AABB aabb) {
                Vector3f transformedCenter = new Vector3f();
                transformation.transform(aabb.getCenter(), transformedCenter);
                Vector3f transformedExtent = new Vector3f();
                transformation.transform(aabb.getExtents(), transformedExtent);
                return AABB.createCenterExtent(transformedCenter,
                        new Vector3f(TeraMath.fastAbs(transformedExtent.x), TeraMath.fastAbs(transformedExtent.y), TeraMath.fastAbs(transformedExtent.z)));
            }
        };
    }

    private static Rotation[] horizontalRotations = new Rotation[]{NONE, HORIZONTAL_CLOCKWISE, HORIZONTAL_180, HORIZONTAL_ANTI_CLOCKWISE};
>>>>>>> e826f8d7

    public static Rotation rotate(Yaw yaw, Pitch pitch) {
        return rotations.get(indexFor(yaw, pitch, Roll.NONE));
    }

    public static Rotation rotate (Pitch pitch, Roll roll) {
        return rotations.get(indexFor(Yaw.NONE, pitch, roll));
    }

    public static Rotation rotate(Yaw yaw, Roll roll) {
        return rotations.get(indexFor(yaw, Pitch.NONE, roll));
    }

    public static Rotation rotate(Yaw yaw, Pitch pitch, Roll roll) {
        return rotations.get(indexFor(yaw, pitch, roll));
    }

    public static List<Rotation> horizontalRotations() {
        return horizontal;
    }

    static {
        rotations = new TByteObjectHashMap<>();
        for (Pitch pitch : Pitch.values()) {
            for (Yaw yaw : Yaw.values()) {
                for (Roll roll : Roll.values()) {
                    rotations.put(indexFor(yaw, pitch, roll), new Rotation(yaw, pitch, roll));
                }
            }
        }
        horizontal = ImmutableList.of(
                rotations.get(indexFor(Yaw.NONE, Pitch.NONE, Roll.NONE)),
                rotations.get(indexFor(Yaw.CLOCKWISE_90, Pitch.NONE, Roll.NONE)),
                rotations.get(indexFor(Yaw.CLOCKWISE_180, Pitch.NONE, Roll.NONE)),
                rotations.get(indexFor(Yaw.CLOCKWISE_270, Pitch.NONE, Roll.NONE)));
    }

    private static byte indexFor(Yaw yaw, Pitch pitch, Roll roll) {
        return (byte) ((yaw.getIndex() << 4) + (pitch.getIndex() << 2) + roll.getIndex());
    }

    private Yaw yaw;
    private Pitch pitch;
    private Roll roll;

    private Rotation(Yaw yaw, Pitch pitch, Roll roll) {
        this.pitch = pitch;
        this.yaw = yaw;
        this.roll = roll;
    }

<<<<<<< HEAD
    public Quat4f getQuat4f() {
=======
    private static Quat4f getQuaternionForYAxisRot(int steps) {
>>>>>>> e826f8d7
        Quat4f rotation = new Quat4f();
        QuaternionUtil.setEuler(rotation, yaw.getRadians(), pitch.getRadians(), roll.getRadians());
        return rotation;
    }

<<<<<<< HEAD
    public Side rotate(Side side) {
        side = side.rollClockwise(roll.getIncrements());
        side = side.pitchClockwise(pitch.getIncrements());
        side = side.yawClockwise(yaw.getIncrements());
        return side;
    }

    @Override
    public boolean equals(Object obj) {
        if (this == obj) {
            return true;
=======
    private static AABB rotateYAxisAABB(AABB collider, int clockwiseSteps) {
        if (clockwiseSteps < 0) {
            clockwiseSteps = -clockwiseSteps + 2;
>>>>>>> e826f8d7
        }
        if (obj instanceof Rotation) {
            Rotation other = (Rotation) obj;
            return yaw == other.yaw && pitch == other.pitch && roll == other.roll;
        }
        return false;
    }

    @Override
    public int hashCode() {
        return Objects.hashCode(yaw, pitch, roll);
    }

}<|MERGE_RESOLUTION|>--- conflicted
+++ resolved
@@ -21,11 +21,6 @@
 import gnu.trove.map.TByteObjectMap;
 import gnu.trove.map.hash.TByteObjectHashMap;
 
-<<<<<<< HEAD
-=======
-import javax.vecmath.AxisAngle4f;
-import javax.vecmath.Matrix3f;
->>>>>>> e826f8d7
 import javax.vecmath.Quat4f;
 import java.util.List;
 
@@ -36,7 +31,6 @@
  *
  * @author Immortius <immortius@gmail.com>
  */
-<<<<<<< HEAD
 public class Rotation {
 
     private static final TByteObjectMap<Rotation> rotations;
@@ -57,78 +51,6 @@
     public static Rotation rotate(Roll roll) {
         return rotations.get(indexFor(Yaw.NONE, Pitch.NONE, roll));
     }
-=======
-public abstract class Rotation {
-    public static final Rotation NONE = new Rotation(getQuaternionForYAxisRot(0)) {
-        @Override
-        public Side rotate(Side side) {
-            return side;
-        }
-
-        @Override
-        public AABB rotate(AABB aabb) {
-            return aabb;
-        }
-    };
-    public static final Rotation HORIZONTAL_CLOCKWISE = new Rotation(getQuaternionForYAxisRot(1)) {
-        @Override
-        public Side rotate(Side side) {
-            return side.rotateClockwise(1);
-        }
-
-        @Override
-        public AABB rotate(AABB aabb) {
-            return rotateYAxisAABB(aabb, 1);
-        }
-    };
-    public static final Rotation HORIZONTAL_180 = new Rotation(getQuaternionForYAxisRot(2)) {
-        @Override
-        public Side rotate(Side side) {
-            return side.rotateClockwise(2);
-        }
-
-        @Override
-        public AABB rotate(AABB aabb) {
-            return rotateYAxisAABB(aabb, 2);
-        }
-    };
-    public static final Rotation HORIZONTAL_ANTI_CLOCKWISE = new Rotation(getQuaternionForYAxisRot(3)) {
-        @Override
-        public Side rotate(Side side) {
-            return side.rotateClockwise(3);
-        }
-
-        @Override
-        public AABB rotate(AABB aabb) {
-            return rotateYAxisAABB(aabb, 3);
-        }
-    };
-
-    public static Rotation constructTempRotation(final Matrix3f transformation) {
-        Quat4f quaternion = new Quat4f();
-        quaternion.set(transformation);
-        return new Rotation(quaternion) {
-            @Override
-            public Side rotate(Side side) {
-                Vector3f directionVector = side.getVector3i().toVector3f();
-                transformation.transform(directionVector);
-                return Side.inDirection(directionVector);
-            }
-
-            @Override
-            public AABB rotate(AABB aabb) {
-                Vector3f transformedCenter = new Vector3f();
-                transformation.transform(aabb.getCenter(), transformedCenter);
-                Vector3f transformedExtent = new Vector3f();
-                transformation.transform(aabb.getExtents(), transformedExtent);
-                return AABB.createCenterExtent(transformedCenter,
-                        new Vector3f(TeraMath.fastAbs(transformedExtent.x), TeraMath.fastAbs(transformedExtent.y), TeraMath.fastAbs(transformedExtent.z)));
-            }
-        };
-    }
-
-    private static Rotation[] horizontalRotations = new Rotation[]{NONE, HORIZONTAL_CLOCKWISE, HORIZONTAL_180, HORIZONTAL_ANTI_CLOCKWISE};
->>>>>>> e826f8d7
 
     public static Rotation rotate(Yaw yaw, Pitch pitch) {
         return rotations.get(indexFor(yaw, pitch, Roll.NONE));
@@ -180,17 +102,12 @@
         this.roll = roll;
     }
 
-<<<<<<< HEAD
     public Quat4f getQuat4f() {
-=======
-    private static Quat4f getQuaternionForYAxisRot(int steps) {
->>>>>>> e826f8d7
         Quat4f rotation = new Quat4f();
         QuaternionUtil.setEuler(rotation, yaw.getRadians(), pitch.getRadians(), roll.getRadians());
         return rotation;
     }
 
-<<<<<<< HEAD
     public Side rotate(Side side) {
         side = side.rollClockwise(roll.getIncrements());
         side = side.pitchClockwise(pitch.getIncrements());
@@ -202,11 +119,6 @@
     public boolean equals(Object obj) {
         if (this == obj) {
             return true;
-=======
-    private static AABB rotateYAxisAABB(AABB collider, int clockwiseSteps) {
-        if (clockwiseSteps < 0) {
-            clockwiseSteps = -clockwiseSteps + 2;
->>>>>>> e826f8d7
         }
         if (obj instanceof Rotation) {
             Rotation other = (Rotation) obj;
@@ -220,4 +132,7 @@
         return Objects.hashCode(yaw, pitch, roll);
     }
 
+    public static Iterable<Rotation> values() {
+        return rotations.valueCollection();
+    }
 }