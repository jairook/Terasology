/*
 * Copyright 2012 Benjamin Glatzel <benjamin.glatzel@me.com>
 *
 * Licensed under the Apache License, Version 2.0 (the "License");
 * you may not use this file except in compliance with the License.
 * You may obtain a copy of the License at
 *
 *      http://www.apache.org/licenses/LICENSE-2.0
 *
 * Unless required by applicable law or agreed to in writing, software
 * distributed under the License is distributed on an "AS IS" BASIS,
 * WITHOUT WARRANTIES OR CONDITIONS OF ANY KIND, either express or implied.
 * See the License for the specific language governing permissions and
 * limitations under the License.
 */
package org.terasology.physics.character;

import com.bulletphysics.BulletGlobals;
import com.bulletphysics.collision.dispatch.CollisionFlags;
import com.bulletphysics.collision.dispatch.CollisionObject;
import com.bulletphysics.collision.dispatch.CollisionWorld;
import com.bulletphysics.collision.dispatch.GhostObject;
import com.bulletphysics.collision.dispatch.PairCachingGhostObject;
import com.bulletphysics.collision.shapes.CapsuleShape;
import com.bulletphysics.collision.shapes.ConvexShape;
import com.bulletphysics.linearmath.Transform;
import com.google.common.collect.Lists;
import org.terasology.componentSystem.UpdateSubscriberSystem;
import org.terasology.components.world.LocationComponent;
import org.terasology.entitySystem.EntityManager;
import org.terasology.entitySystem.EntityRef;
import org.terasology.entitySystem.EventHandlerSystem;
import org.terasology.entitySystem.ReceiveEvent;
import org.terasology.entitySystem.RegisterComponentSystem;
import org.terasology.entitySystem.event.RemovedComponentEvent;
import org.terasology.events.FootstepEvent;
import org.terasology.events.HorizontalCollisionEvent;
import org.terasology.events.JumpEvent;
import org.terasology.events.VerticalCollisionEvent;
import org.terasology.game.CoreRegistry;
import org.terasology.math.Vector3fUtil;
import org.terasology.physics.BulletPhysics;
import org.terasology.physics.CollisionGroup;
import org.terasology.world.WorldProvider;

import javax.vecmath.AxisAngle4f;
import javax.vecmath.Matrix4f;
import javax.vecmath.Quat4f;
import javax.vecmath.Vector3f;
import java.util.logging.Logger;

/**
 * @author Immortius <immortius@gmail.com>
 */
@RegisterComponentSystem
public final class BulletCharacterMovementSystem implements UpdateSubscriberSystem, EventHandlerSystem {

    /**
     * The amount of extra distance added to vertical movement to allow for penetration.
     */
    private static final float VERTICAL_PENETRATION_LEEWAY = 0.05f;
    /**
     * The amount of vertical penetration to allow.
     */
    private static final float VERTICAL_PENETRATION = 0.04f;
    /**
     * The amount of extra distance added to horizontal movement to allow for penentration.
     */
    private static final float HORIZONTAL_PENETRATION_LEEWAY = 0.04f;
    /**
     * The amount of horizontal penetration to allow.
     */
    private static final float HORIZONTAL_PENETRATION = 0.03f;

    public static final float GRAVITY = 28.0f;
    public static final float TERMINAL_VELOCITY = 64.0f;

    public static final float UNDERWATER_GRAVITY = 0.25f;
    public static final float UNDERWATER_INERTIA = 2.0f;
    public static final float WATER_TERMINAL_VELOCITY = 4.0f;

    public static final float GHOST_INERTIA = 4f;

    private static final float CHECK_FORWARD_DIST = 0.05f;

    private Logger logger = Logger.getLogger(getClass().getName());

    private EntityManager entityManager;
    private WorldProvider worldProvider;
    private BulletPhysics physics;

    // Processing state variables

    private float steppedUpDist = 0;
    private boolean stepped = false;


    public void initialise() {
        entityManager = CoreRegistry.get(EntityManager.class);
        worldProvider = CoreRegistry.get(WorldProvider.class);
        physics = CoreRegistry.get(BulletPhysics.class);
    }

    @Override
    public void shutdown() {
    }

    @ReceiveEvent(components = {CharacterMovementComponent.class, LocationComponent.class})
    public void onDestroy(final RemovedComponentEvent event, final EntityRef entity) {
        CharacterMovementComponent comp = entity.getComponent(CharacterMovementComponent.class);
        if (comp.collider != null) {
            physics.removeCollider(comp.collider);
        }
    }

    public void update(float delta) {
        for (EntityRef entity : entityManager.iteratorEntities(CharacterMovementComponent.class, LocationComponent.class)) {
            LocationComponent location = entity.getComponent(LocationComponent.class);
            if (!worldProvider.isBlockActive(location.getWorldPosition())) {
                continue;
            }

            CharacterMovementComponent movementComp = entity.getComponent(CharacterMovementComponent.class);

            if (movementComp.collider == null) {
                float height = (movementComp.height - 2 * movementComp.radius) * location.getWorldScale();
                float width = movementComp.radius * location.getWorldScale();
                ConvexShape capsule = new CapsuleShape(width, height);
                capsule.setMargin(0.1f);
                movementComp.collider = physics.createCollider(location.getWorldPosition(), capsule, Lists.<CollisionGroup>newArrayList(movementComp.collisionGroup), movementComp.collidesWith, CollisionFlags.CHARACTER_OBJECT);
                movementComp.collider.setUserPointer(entity);
                continue;
            }

            updatePosition(delta, entity, location, movementComp);
            updateSwimStatus(location, movementComp);

            entity.saveComponent(location);
            entity.saveComponent(movementComp);
        }
    }

    /**
     * Updates whether a character is underwater. A higher and lower point of the character is tested for being in water,
     * only if both points are in water does the character count as swimming.
     *
     * @param location
     * @param movementComp
     */
    private void updateSwimStatus(LocationComponent location, CharacterMovementComponent movementComp) {
        Vector3f worldPos = location.getWorldPosition();
        boolean topUnderwater = false;
        boolean bottomUnderwater = false;
        Vector3f top = new Vector3f(worldPos);
        Vector3f bottom = new Vector3f(worldPos);
        top.y += 0.25f * movementComp.height;
        bottom.y -= 0.25f * movementComp.height;

        topUnderwater = worldProvider.getBlock(top).isLiquid();
        bottomUnderwater = worldProvider.getBlock(bottom).isLiquid();
        boolean newSwimming = topUnderwater && bottomUnderwater;

        // Boost when leaving water
        if (!newSwimming && movementComp.isSwimming && movementComp.getVelocity().y > 0) {
            float len = movementComp.getVelocity().length();
            movementComp.getVelocity().scale((len + 8) / len);
        }
        movementComp.isSwimming = newSwimming;
    }

    private void updatePosition(final float delta, final EntityRef entity, final LocationComponent location, final CharacterMovementComponent movementComp) {
        if (movementComp.isGhosting) {
            ghost(delta, location, movementComp);
        } else if (movementComp.isSwimming) {
            swim(delta, entity, location, movementComp);
        } else {
            walk(delta, entity, location, movementComp);
        }
    }

    private void swim(float delta, EntityRef entity, LocationComponent location, CharacterMovementComponent movementComp) {
        Vector3f desiredVelocity = new Vector3f(movementComp.getDrive());
        float maxSpeed = movementComp.maxWaterSpeed;
        if (movementComp.isRunning) {
            maxSpeed *= movementComp.runFactor;
        }
        desiredVelocity.scale(maxSpeed);

        desiredVelocity.y -= UNDERWATER_GRAVITY;

        // Modify velocity towards desired, up to the maximum rate determined by friction
        Vector3f velocityDiff = new Vector3f(desiredVelocity);
        velocityDiff.sub(movementComp.getVelocity());
        velocityDiff.scale(Math.min(UNDERWATER_INERTIA * delta, 1.0f));

        movementComp.getVelocity().x += velocityDiff.x;
        movementComp.getVelocity().y += velocityDiff.y;
        movementComp.getVelocity().z += velocityDiff.z;

        // Slow down due to friction
        float speed = movementComp.getVelocity().length();
        if (speed > movementComp.maxWaterSpeed) {
            movementComp.getVelocity().scale((speed - 4 * (speed - movementComp.maxWaterSpeed) * delta) / speed);
        }

        Vector3f moveDelta = new Vector3f(movementComp.getVelocity());
        moveDelta.scale(delta);

        // Note: No stepping underwater, no issue with slopes
        MoveResult moveResult = move(location.getWorldPosition(), moveDelta, 0, 0, -1, movementComp.collider);
        Vector3f distanceMoved = new Vector3f(moveResult.finalPosition);
        distanceMoved.sub(location.getWorldPosition());

        location.setWorldPosition(moveResult.finalPosition);
        movementComp.collider.setWorldTransform(new Transform(new Matrix4f(new Quat4f(0, 0, 0, 1), moveResult.finalPosition, 1.0f)));

        if (movementComp.faceMovementDirection && distanceMoved.lengthSquared() > 0.01f) {
            float yaw = (float) Math.atan2(distanceMoved.x, distanceMoved.z);
            AxisAngle4f axisAngle = new AxisAngle4f(0, 1, 0, yaw);
            location.getLocalRotation().set(axisAngle);
        }
    }

    private void ghost(float delta, LocationComponent location, CharacterMovementComponent movementComp) {
        Vector3f desiredVelocity = new Vector3f(movementComp.getDrive());
        float maxSpeed = movementComp.maxGhostSpeed;
        if (movementComp.isRunning) {
            maxSpeed *= movementComp.runFactor;
        }

        desiredVelocity.scale(maxSpeed);

        // Modify velocity towards desired, up to the maximum rate determined by friction
        Vector3f velocityDiff = new Vector3f(desiredVelocity);
        velocityDiff.sub(movementComp.getVelocity());

        velocityDiff.scale(Math.min(GHOST_INERTIA * delta, 1.0f));

        movementComp.getVelocity().add(velocityDiff);

        // No collision, so just do the move
        Vector3f worldPos = location.getWorldPosition();
        Vector3f deltaPos = new Vector3f(movementComp.getVelocity());
        deltaPos.scale(delta);
        worldPos.add(deltaPos);
        location.setWorldPosition(worldPos);
        movementComp.collider.setWorldTransform(new Transform(new Matrix4f(new Quat4f(0, 0, 0, 1), worldPos, 1.0f)));

        if (movementComp.faceMovementDirection && movementComp.getVelocity().lengthSquared() > 0.01f) {
            float yaw = (float) Math.atan2(movementComp.getVelocity().x, movementComp.getVelocity().z);
            AxisAngle4f axisAngle = new AxisAngle4f(0, 1, 0, yaw);
            location.getLocalRotation().set(axisAngle);
        }
    }

    private void walk(float delta, EntityRef entity, LocationComponent location, CharacterMovementComponent movementComp) {
        Vector3f desiredVelocity = new Vector3f(movementComp.getDrive());
        float maxSpeed = movementComp.maxGroundSpeed;
        if (movementComp.isRunning) {
            maxSpeed *= movementComp.runFactor;
        }

        // As we can't use it, remove the y component of desired movement while maintaining speed
        if (desiredVelocity.y != 0) {
            float speed = desiredVelocity.length();
            desiredVelocity.y = 0;
            if (desiredVelocity.x != 0 || desiredVelocity.z != 0) {
                desiredVelocity.normalize();
                desiredVelocity.scale(speed);
            }
        }
        desiredVelocity.scale(maxSpeed);

        // Modify velocity towards desired, up to the maximum rate determined by friction
        Vector3f velocityDiff = new Vector3f(desiredVelocity);
        velocityDiff.sub(movementComp.getVelocity());

        velocityDiff.scale(Math.min(movementComp.groundFriction * delta, 1.0f));

        movementComp.getVelocity().x += velocityDiff.x;
        movementComp.getVelocity().z += velocityDiff.z;
        movementComp.getVelocity().y = Math.max(-TERMINAL_VELOCITY, (movementComp.getVelocity().y - GRAVITY * delta));

        Vector3f moveDelta = new Vector3f(movementComp.getVelocity());
        moveDelta.scale(delta);

        MoveResult moveResult = move(location.getWorldPosition(), moveDelta, movementComp.stepHeight, (movementComp.isGrounded) ? movementComp.stepHeight : 0, movementComp.slopeFactor, movementComp.collider);
        Vector3f distanceMoved = new Vector3f(moveResult.finalPosition);
        distanceMoved.sub(location.getWorldPosition());

        location.setWorldPosition(moveResult.finalPosition);
        movementComp.collider.setWorldTransform(new Transform(new Matrix4f(new Quat4f(0, 0, 0, 1), moveResult.finalPosition, 1.0f)));

        if (moveResult.hitBottom) {
            if (!movementComp.isGrounded) {
                entity.send(new VerticalCollisionEvent(movementComp.getVelocity(), moveResult.finalPosition));
                movementComp.isGrounded = true;
            }
            movementComp.getVelocity().y = 0;
            // Jumping is only possible, if the entity is standing on ground
            if (movementComp.jump) {
                entity.send(new JumpEvent());
                movementComp.jump = false;
                movementComp.isGrounded = false;
                movementComp.getVelocity().y += movementComp.jumpSpeed;
            }
        } else {
            if (moveResult.hitTop && movementComp.getVelocity().y > 0) {
                movementComp.getVelocity().y = -0.5f * movementComp.getVelocity().y;
            }
            movementComp.isGrounded = false;
            movementComp.jump = false;
        }

        if (moveResult.hitHoriz) {
            entity.send(new HorizontalCollisionEvent());
        }

        if (movementComp.isGrounded) {
            movementComp.footstepDelta += distanceMoved.length();
            if (movementComp.footstepDelta > movementComp.distanceBetweenFootsteps) {
                movementComp.footstepDelta -= movementComp.distanceBetweenFootsteps;
                entity.send(new FootstepEvent());
            }
        }

        if (movementComp.faceMovementDirection && distanceMoved.lengthSquared() > 0.01f) {
            float yaw = (float) Math.atan2(distanceMoved.x, distanceMoved.z);
            AxisAngle4f axisAngle = new AxisAngle4f(0, 1, 0, yaw);
            location.getLocalRotation().set(axisAngle);
        }
    }

    private static class MoveResult {
        public Vector3f finalPosition;
        public boolean hitHoriz = false;
        public boolean hitBottom = false;
        public boolean hitTop = false;
    }

    private MoveResult move(Vector3f startPosition, Vector3f moveDelta, float stepHeight, float stepDownHeight, float slopeFactor, PairCachingGhostObject collider) {
        steppedUpDist = 0;
        stepped = false;

        MoveResult result = new MoveResult();
        Vector3f position = new Vector3f(startPosition);
        result.finalPosition = position;

        // Actual upwards movement
        if (moveDelta.y > 0) {
            result.hitTop = moveDelta.y - moveUp(moveDelta.y, collider, position) > BulletGlobals.SIMD_EPSILON;
        }
        result.hitHoriz = moveHorizontal(new Vector3f(moveDelta.x, 0, moveDelta.z), collider, position, slopeFactor, stepHeight);
        if (moveDelta.y < 0 || steppedUpDist > 0) {
            float dist = (moveDelta.y < 0) ? moveDelta.y : 0;
            dist -= steppedUpDist;
            result.hitBottom = moveDown(dist, slopeFactor, collider, position);
        }
        if (!result.hitBottom && stepDownHeight > 0) {
            Vector3f tempPos = new Vector3f(position);
            result.hitBottom = moveDown(-stepDownHeight, slopeFactor, collider, tempPos);
            // Don't apply step down if nothing to step onto
            if (result.hitBottom) {
                position.set(tempPos);
            }
        }
        return result;
    }

    private boolean moveHorizontal(Vector3f horizMove, PairCachingGhostObject collider, Vector3f position, float slopeFactor, float stepHeight) {
        float remainingFraction = 1.0f;
        float dist = horizMove.length();
        if (dist < BulletGlobals.SIMD_EPSILON) {
            return false;
        }

        boolean horizontalHit = false;
        Vector3f normalizedDir = Vector3fUtil.safeNormalize(horizMove, new Vector3f());
        Vector3f targetPos = new Vector3f(normalizedDir);
        targetPos.scale(dist + HORIZONTAL_PENETRATION_LEEWAY);
        targetPos.add(position);
        int iteration = 0;
        Vector3f lastHitNormal = new Vector3f(0, 1, 0);
        while (remainingFraction >= 0.01f && iteration++ < 10) {
            SweepCallback callback = sweep(position, targetPos, collider, slopeFactor, HORIZONTAL_PENETRATION);

            /* Note: this isn't quite correct (after the first iteration the closestHitFraction is only for part of the moment)
               but probably close enough */
            float actualDist = Math.max(0, (dist + HORIZONTAL_PENETRATION_LEEWAY) * callback.closestHitFraction - HORIZONTAL_PENETRATION_LEEWAY);
            if (actualDist != 0) {
                remainingFraction -= actualDist / dist;
            }
            if (callback.hasHit()) {
                if (actualDist > BulletGlobals.SIMD_EPSILON) {
                    Vector3f actualMove = new Vector3f(normalizedDir);
                    actualMove.scale(actualDist);
                    position.add(actualMove);
                }

                dist -= actualDist;
                Vector3f newDir = new Vector3f(normalizedDir);
                newDir.scale(dist);

                float slope = callback.hitNormalWorld.dot(new Vector3f(0, 1, 0));
                // We step up if we're hitting a big slope, or if we're grazing the ground)
                if (slope < slopeFactor || 1 - slope < BulletGlobals.SIMD_EPSILON) {
                    boolean stepping = checkStep(collider, position, newDir, callback, slopeFactor, stepHeight);
                    if (!stepping) {
                        horizontalHit = true;

                        Vector3f newHorizDir = new Vector3f(newDir.x, 0, newDir.z);
                        Vector3f horizNormal = new Vector3f(callback.hitNormalWorld.x, 0, callback.hitNormalWorld.z);
                        if (horizNormal.lengthSquared() > BulletGlobals.SIMD_EPSILON) {
                            horizNormal.normalize();
                            if (lastHitNormal.dot(horizNormal) > BulletGlobals.SIMD_EPSILON) {
                                break;
                            }
                            lastHitNormal.set(horizNormal);
                            extractResidualMovement(horizNormal, newHorizDir);
                        }

                        newDir.set(newHorizDir);
                    }
                } else {
                    // Hitting a shallow slope, move up it
                    Vector3f newHorizDir = new Vector3f(newDir.x, 0, newDir.z);
                    extractResidualMovement(callback.hitNormalWorld, newDir);
                    Vector3f modHorizDir = new Vector3f(newDir);
                    modHorizDir.y = 0;
                    newDir.scale(newHorizDir.length() / modHorizDir.length());
                }

                float sqrDist = newDir.lengthSquared();
                if (sqrDist > BulletGlobals.SIMD_EPSILON) {
                    newDir.normalize();
                    if (newDir.dot(normalizedDir) <= 0.0f) {
                        break;
                    }
                } else {
                    break;
                }
                dist = (float) Math.sqrt(sqrDist);
                normalizedDir.set(newDir);
                targetPos.set(normalizedDir);
                targetPos.scale(dist + HORIZONTAL_PENETRATION_LEEWAY);
                targetPos.add(position);
            } else {
                normalizedDir.scale(dist);
                position.add(normalizedDir);
                break;
            }
        }
        return horizontalHit;
    }

    private boolean checkStep(PairCachingGhostObject collider, Vector3f position, Vector3f direction, SweepCallback callback, float slopeFactor, float stepHeight) {
        if (!stepped) {
            stepped = true;

            Vector3f lookAheadOffset = new Vector3f(direction);
            lookAheadOffset.y = 0;
            lookAheadOffset.normalize();
            lookAheadOffset.scale(CHECK_FORWARD_DIST);
            boolean hitStep = false;
            float stepSlope = 1f;

            Vector3f fromWorld = new Vector3f(callback.hitPointWorld);
            fromWorld.y += stepHeight + 0.05f;
            fromWorld.add(lookAheadOffset);
            Vector3f toWorld = new Vector3f(callback.hitPointWorld);
            toWorld.y -= 0.05f;
            toWorld.add(lookAheadOffset);
            CollisionWorld.ClosestRayResultCallback rayResult = new CollisionWorld.ClosestRayResultCallback(fromWorld, toWorld);
            CollisionWorld.rayTestSingle(new Transform(new Matrix4f(new Quat4f(0, 0, 0, 1), fromWorld, 1.0f)), new Transform(new Matrix4f(new Quat4f(0, 0, 0, 1), toWorld, 1.0f)), callback.hitCollisionObject, callback.hitCollisionObject.getCollisionShape(), callback.hitCollisionObject.getWorldTransform(new Transform()), rayResult);
            if (rayResult.hasHit()) {
                hitStep = true;
                stepSlope = rayResult.hitNormalWorld.dot(new Vector3f(0, 1, 0));
            }
            fromWorld.add(lookAheadOffset);
            toWorld.add(lookAheadOffset);
            rayResult = new CollisionWorld.ClosestRayResultCallback(fromWorld, toWorld);
            CollisionWorld.rayTestSingle(new Transform(new Matrix4f(new Quat4f(0, 0, 0, 1), fromWorld, 1.0f)), new Transform(new Matrix4f(new Quat4f(0, 0, 0, 1), toWorld, 1.0f)), callback.hitCollisionObject, callback.hitCollisionObject.getCollisionShape(), callback.hitCollisionObject.getWorldTransform(new Transform()), rayResult);
            if (rayResult.hasHit()) {
                hitStep = true;
                stepSlope = Math.min(stepSlope, rayResult.hitNormalWorld.dot(new Vector3f(0, 1, 0)));
            }

            if (hitStep && stepSlope >= slopeFactor) {
                steppedUpDist = moveUp(stepHeight, collider, position);
                return true;
            }
        }
        return false;
    }

    private boolean moveDown(float dist, float slopeFactor, PairCachingGhostObject collider, Vector3f position) {

        float remainingDist = -dist;

        Vector3f targetPos = new Vector3f(position);
        targetPos.y -= remainingDist + VERTICAL_PENETRATION_LEEWAY;
        Vector3f normalizedDir = new Vector3f(0, -1, 0);
        boolean hit = false;

        int iteration = 0;
        while (remainingDist > BulletGlobals.SIMD_EPSILON && iteration++ < 10) {
            SweepCallback callback = sweep(position, targetPos, collider, -1.0f, VERTICAL_PENETRATION);

            float actualDist = Math.max(0, (remainingDist + VERTICAL_PENETRATION_LEEWAY) * callback.closestHitFraction - VERTICAL_PENETRATION_LEEWAY);
            Vector3f expectedMove = new Vector3f(targetPos);
            expectedMove.sub(position);
            if (expectedMove.lengthSquared() > BulletGlobals.SIMD_EPSILON) {
                expectedMove.normalize();
                expectedMove.scale(actualDist);
                position.add(expectedMove);
            }

            remainingDist -= actualDist;
            if (remainingDist < BulletGlobals.SIMD_EPSILON) {
                break;
            }

<<<<<<< HEAD
                Vector3f contactPoint = null;
                contactPoint = callback.hitPointWorld;
=======
            if (callback.hasHit()) {
                Vector3f contactPoint = callback.hitPointWorld;
                float originalSlope = callback.hitNormalWorld.dot(new Vector3f(0, 1, 0));
                if (originalSlope < slopeFactor) {
                    float slope = 1;
                    boolean foundSlope = false;
>>>>>>> 5e4a1e0b

                    // We do two ray traces, and use the steepest, to avoid incongruities with the slopes
                    Vector3f fromWorld = new Vector3f(contactPoint);
                    fromWorld.y += 0.2f;
                    Vector3f toWorld = new Vector3f(contactPoint);
                    toWorld.y -= 0.2f;
                    CollisionWorld.ClosestRayResultCallback rayResult = new CollisionWorld.ClosestRayResultCallback(fromWorld, toWorld);
                    CollisionWorld.rayTestSingle(new Transform(new Matrix4f(new Quat4f(0, 0, 0, 1), fromWorld, 1.0f)), new Transform(new Matrix4f(new Quat4f(0, 0, 0, 1), toWorld, 1.0f)), callback.hitCollisionObject, callback.hitCollisionObject.getCollisionShape(), callback.hitCollisionObject.getWorldTransform(new Transform()), rayResult);

                    if (rayResult.hasHit()) {
                        foundSlope = true;
                        slope = Math.min(slope, (rayResult.hitNormalWorld.dot(new Vector3f(0, 1, 0))));
                    }

                    Vector3f secondTraceOffset = new Vector3f(callback.hitNormalWorld);
                    secondTraceOffset.y = 0;
                    secondTraceOffset.normalize();
                    secondTraceOffset.scale(CHECK_FORWARD_DIST);
                    fromWorld.add(secondTraceOffset);
                    toWorld.add(secondTraceOffset);

                    rayResult = new CollisionWorld.ClosestRayResultCallback(fromWorld, toWorld);
                    CollisionWorld.rayTestSingle(new Transform(new Matrix4f(new Quat4f(0, 0, 0, 1), fromWorld, 1.0f)), new Transform(new Matrix4f(new Quat4f(0, 0, 0, 1), toWorld, 1.0f)), callback.hitCollisionObject, callback.hitCollisionObject.getCollisionShape(), callback.hitCollisionObject.getWorldTransform(new Transform()), rayResult);

                    if (rayResult.hasHit()) {
<<<<<<< HEAD
                        normal = rayResult.hitNormalWorld;
=======
                        foundSlope = true;
                        slope = Math.min(slope, (rayResult.hitNormalWorld.dot(new Vector3f(0, 1, 0))));
>>>>>>> 5e4a1e0b
                    }

                    if (!foundSlope) {
                        slope = originalSlope;
                    }

                    if (slope < slopeFactor) {
                        remainingDist -= actualDist;
                        expectedMove.set(targetPos);
                        expectedMove.sub(position);

                        extractResidualMovement(callback.hitNormalWorld, expectedMove);
                        float sqrDist = expectedMove.lengthSquared();
                        if (sqrDist > BulletGlobals.SIMD_EPSILON) {
                            expectedMove.normalize();
                            if (expectedMove.dot(normalizedDir) <= 0.0f) {
                                hit = true;
                                break;
                            }
                        } else {
                            hit = true;
                            break;
                        }
                        if (expectedMove.y > -BulletGlobals.SIMD_EPSILON) {
                            hit = true;
                            break;
                        }
                        normalizedDir.set(expectedMove);

                        expectedMove.scale(-remainingDist / expectedMove.y + HORIZONTAL_PENETRATION_LEEWAY);
                        targetPos.add(position, expectedMove);
                    } else {
                        hit = true;
                        break;
                    }
                } else {
                    hit = true;
                    break;
                }
            } else {
                break;
            }
        }

        if (iteration >= 10) {
            hit = true;
        }

        return hit;
    }

    private float moveUp(float riseAmount, GhostObject collider, Vector3f position) {
        SweepCallback callback = sweep(position, new Vector3f(position.x, position.y + riseAmount + VERTICAL_PENETRATION_LEEWAY, position.z), collider, -1.0f, VERTICAL_PENETRATION_LEEWAY);

        if (callback.hasHit()) {
            float actualDist = Math.max(0, ((riseAmount + VERTICAL_PENETRATION_LEEWAY) * callback.closestHitFraction) - VERTICAL_PENETRATION_LEEWAY);
            position.y += actualDist;
            return actualDist;
        }
        position.y += riseAmount;
        return riseAmount;
    }

    private SweepCallback sweep(Vector3f from, Vector3f to, GhostObject collider, float slopeFactor, float allowedPenetration) {
        Transform startTransform = new Transform(new Matrix4f(new Quat4f(0, 0, 0, 1), from, 1.0f));
        Transform endTransform = new Transform(new Matrix4f(new Quat4f(0, 0, 0, 1), to, 1.0f));
        SweepCallback callback = new SweepCallback(collider, new Vector3f(0, 1, 0), slopeFactor);
        callback.collisionFilterGroup = collider.getBroadphaseHandle().collisionFilterGroup;
        callback.collisionFilterMask = collider.getBroadphaseHandle().collisionFilterMask;

        collider.convexSweepTest((ConvexShape) (collider.getCollisionShape()), startTransform, endTransform, callback, allowedPenetration);
        return callback;
    }

    private static class SweepCallback extends CollisionWorld.ClosestConvexResultCallback {
        protected CollisionObject me;
        protected final Vector3f up;
        protected float minSlopeDot;

        public SweepCallback(CollisionObject me, final Vector3f up, float minSlopeDot) {
            super(new Vector3f(), new Vector3f());
            this.me = me;
            this.up = up;
            this.minSlopeDot = minSlopeDot;
        }

        @Override
        public float addSingleResult(CollisionWorld.LocalConvexResult convexResult, boolean normalInWorldSpace) {
            if (convexResult.hitCollisionObject == me) {
                return 1.0f;
            }

            return super.addSingleResult(convexResult, normalInWorldSpace);
        }
    }

    private Vector3f extractResidualMovement(Vector3f hitNormal, Vector3f direction) {
        return extractResidualMovement(hitNormal, direction, 1f);
    }

    private Vector3f extractResidualMovement(Vector3f hitNormal, Vector3f direction, float normalMag) {
        float movementLength = direction.length();
        if (movementLength > BulletGlobals.SIMD_EPSILON) {
            direction.normalize();

            Vector3f reflectDir = Vector3fUtil.reflect(direction, hitNormal, new Vector3f());
            reflectDir.normalize();

            Vector3f perpindicularDir = Vector3fUtil.getPerpendicularComponent(reflectDir, hitNormal, new Vector3f());


            if (normalMag != 0.0f) {
                Vector3f perpComponent = new Vector3f();
                perpComponent.scale(normalMag * movementLength, perpindicularDir);
                direction.set(perpComponent);
            }
        }
        return direction;
    }


}<|MERGE_RESOLUTION|>--- conflicted
+++ resolved
@@ -520,17 +520,12 @@
                 break;
             }
 
-<<<<<<< HEAD
-                Vector3f contactPoint = null;
-                contactPoint = callback.hitPointWorld;
-=======
             if (callback.hasHit()) {
                 Vector3f contactPoint = callback.hitPointWorld;
                 float originalSlope = callback.hitNormalWorld.dot(new Vector3f(0, 1, 0));
                 if (originalSlope < slopeFactor) {
                     float slope = 1;
                     boolean foundSlope = false;
->>>>>>> 5e4a1e0b
 
                     // We do two ray traces, and use the steepest, to avoid incongruities with the slopes
                     Vector3f fromWorld = new Vector3f(contactPoint);
@@ -556,12 +551,8 @@
                     CollisionWorld.rayTestSingle(new Transform(new Matrix4f(new Quat4f(0, 0, 0, 1), fromWorld, 1.0f)), new Transform(new Matrix4f(new Quat4f(0, 0, 0, 1), toWorld, 1.0f)), callback.hitCollisionObject, callback.hitCollisionObject.getCollisionShape(), callback.hitCollisionObject.getWorldTransform(new Transform()), rayResult);
 
                     if (rayResult.hasHit()) {
-<<<<<<< HEAD
-                        normal = rayResult.hitNormalWorld;
-=======
                         foundSlope = true;
                         slope = Math.min(slope, (rayResult.hitNormalWorld.dot(new Vector3f(0, 1, 0))));
->>>>>>> 5e4a1e0b
                     }
 
                     if (!foundSlope) {
