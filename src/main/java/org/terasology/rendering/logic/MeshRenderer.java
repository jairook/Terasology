--- conflicted
+++ resolved
@@ -14,6 +14,53 @@
  * limitations under the License.
  */
 package org.terasology.rendering.logic;
+
+import com.bulletphysics.linearmath.Transform;
+import com.google.common.collect.HashMultimap;
+import com.google.common.collect.SetMultimap;
+import com.google.common.collect.Sets;
+import gnu.trove.list.TFloatList;
+import gnu.trove.list.TIntList;
+import gnu.trove.list.array.TFloatArrayList;
+import gnu.trove.list.array.TIntArrayList;
+import org.lwjgl.BufferUtils;
+import org.lwjgl.opengl.GL11;
+import org.lwjgl.opengl.GL12;
+import org.lwjgl.opengl.GL13;
+import org.lwjgl.opengl.GL15;
+import org.slf4j.Logger;
+import org.slf4j.LoggerFactory;
+import org.terasology.componentSystem.RenderSystem;
+import org.terasology.components.utility.DroppedItemTypeComponent;
+import org.terasology.components.world.LocationComponent;
+import org.terasology.entitySystem.EntityRef;
+import org.terasology.entitySystem.EventHandlerSystem;
+import org.terasology.entitySystem.ReceiveEvent;
+import org.terasology.entitySystem.RegisterComponentSystem;
+import org.terasology.entitySystem.event.AddComponentEvent;
+import org.terasology.entitySystem.event.RemovedComponentEvent;
+import org.terasology.game.CoreRegistry;
+import org.terasology.logic.manager.ShaderManager;
+import org.terasology.logic.manager.VertexBufferObjectManager;
+import org.terasology.logic.players.LocalPlayer;
+import org.terasology.math.AABB;
+import org.terasology.math.TeraMath;
+import org.terasology.performanceMonitor.PerformanceMonitor;
+import org.terasology.rendering.assets.Material;
+import org.terasology.rendering.primitives.Mesh;
+import org.terasology.rendering.primitives.Tessellator;
+import org.terasology.rendering.primitives.TessellatorHelper;
+import org.terasology.rendering.shader.ShaderProgram;
+import org.terasology.rendering.world.WorldRenderer;
+
+import javax.vecmath.AxisAngle4f;
+import javax.vecmath.Matrix4f;
+import javax.vecmath.Quat4f;
+import javax.vecmath.Vector3f;
+import javax.vecmath.Vector4f;
+import java.nio.FloatBuffer;
+import java.nio.IntBuffer;
+import java.util.Set;
 
 import static org.lwjgl.opengl.GL11.GL_COLOR_ARRAY;
 import static org.lwjgl.opengl.GL11.GL_NORMAL_ARRAY;
@@ -33,63 +80,6 @@
 import static org.lwjgl.opengl.GL11.glTranslated;
 import static org.lwjgl.opengl.GL11.glVertexPointer;
 
-import com.google.common.collect.ListMultimap;
-import com.google.common.collect.SetMultimap;
-import gnu.trove.list.TFloatList;
-import gnu.trove.list.TIntList;
-import gnu.trove.list.array.TFloatArrayList;
-import gnu.trove.list.array.TIntArrayList;
-
-import java.nio.FloatBuffer;
-import java.nio.IntBuffer;
-import java.util.Set;
-
-import javax.vecmath.AxisAngle4f;
-import javax.vecmath.Matrix4f;
-import javax.vecmath.Quat4f;
-import javax.vecmath.Vector3f;
-import javax.vecmath.Vector4f;
-
-import org.lwjgl.BufferUtils;
-import org.lwjgl.opengl.GL11;
-import org.lwjgl.opengl.GL12;
-import org.lwjgl.opengl.GL13;
-import org.lwjgl.opengl.GL15;
-import org.slf4j.Logger;
-import org.slf4j.LoggerFactory;
-import org.terasology.componentSystem.RenderSystem;
-<<<<<<< HEAD
-=======
-import org.terasology.components.utility.DroppedItemTypeComponent;
-import org.terasology.rendering.logic.MeshComponent;
->>>>>>> 5329d2d6
-import org.terasology.components.world.LocationComponent;
-import org.terasology.entitySystem.EntityRef;
-import org.terasology.entitySystem.EventHandlerSystem;
-import org.terasology.entitySystem.ReceiveEvent;
-import org.terasology.entitySystem.RegisterComponentSystem;
-import org.terasology.entitySystem.event.AddComponentEvent;
-import org.terasology.entitySystem.event.RemovedComponentEvent;
-import org.terasology.game.CoreRegistry;
-import org.terasology.logic.players.LocalPlayer;
-import org.terasology.logic.manager.ShaderManager;
-import org.terasology.logic.manager.VertexBufferObjectManager;
-import org.terasology.math.AABB;
-import org.terasology.math.TeraMath;
-import org.terasology.performanceMonitor.PerformanceMonitor;
-import org.terasology.rendering.assets.Material;
-import org.terasology.rendering.primitives.Mesh;
-import org.terasology.rendering.primitives.Tessellator;
-import org.terasology.rendering.primitives.TessellatorHelper;
-import org.terasology.rendering.shader.ShaderProgram;
-import org.terasology.rendering.world.WorldRenderer;
-
-import com.bulletphysics.linearmath.Transform;
-import com.google.common.collect.ArrayListMultimap;
-import com.google.common.collect.HashMultimap;
-import com.google.common.collect.Multimap;
-import com.google.common.collect.Sets;
-
 /**
  * TODO: This should be made generic (no explicit shader or mesh) and ported directly into WorldRenderer? Later note: some GelCube functionality moved to a mod
  *
@@ -139,7 +129,7 @@
 
     @ReceiveEvent(components = {MeshComponent.class})
     public void onNewMesh(AddComponentEvent event, EntityRef entity) {
-        if(entity.getComponent(DroppedItemTypeComponent.class) != null){
+        if (entity.getComponent(DroppedItemTypeComponent.class) != null) {
             return;
         }
         MeshComponent meshComp = entity.getComponent(MeshComponent.class);
@@ -152,7 +142,7 @@
 
     @ReceiveEvent(components = {MeshComponent.class})
     public void onDestroyMesh(RemovedComponentEvent event, EntityRef entity) {
-        if(entity.getComponent(DroppedItemTypeComponent.class) != null){
+        if (entity.getComponent(DroppedItemTypeComponent.class) != null) {
             return;
         }
         MeshComponent meshComponent = entity.getComponent(MeshComponent.class);
@@ -288,8 +278,7 @@
                         indexOffset = meshComp.mesh.addToBatch(trans, normTrans, vertexData, indexData, indexOffset);
                     }
 
-                    if (indexOffset > 100)
-                    {
+                    if (indexOffset > 100) {
                         renderBatch(vertexData, indexData);
                         vertexData.clear();
                         indexData.clear();
