/*
 * Copyright 2012 Benjamin Glatzel <benjamin.glatzel@me.com>
 *
 * Licensed under the Apache License, Version 2.0 (the "License");
 * you may not use this file except in compliance with the License.
 * You may obtain a copy of the License at
 *
 *      http://www.apache.org/licenses/LICENSE-2.0
 *
 * Unless required by applicable law or agreed to in writing, software
 * distributed under the License is distributed on an "AS IS" BASIS,
 * WITHOUT WARRANTIES OR CONDITIONS OF ANY KIND, either express or implied.
 * See the License for the specific language governing permissions and
 * limitations under the License.
 */
package org.terasology.rendering.gui.windows;

import org.lwjgl.opengl.Display;
import org.terasology.game.CoreRegistry;
import org.terasology.game.GameEngine;
import org.terasology.game.modes.StateSinglePlayer;
import org.terasology.asset.AssetManager;
import org.terasology.logic.manager.Config;
import org.terasology.logic.manager.GUIManager;
import org.terasology.logic.manager.PathManager;
import org.terasology.world.WorldInfo;
import org.terasology.world.WorldUtil;
import org.terasology.rendering.gui.components.UIButton;
import org.terasology.rendering.gui.components.UIImageOverlay;
import org.terasology.rendering.gui.components.UIInput;
import org.terasology.rendering.gui.components.UIList;
import org.terasology.rendering.gui.dialogs.UIDialogCreateNewWorld;
import org.terasology.rendering.gui.framework.UIDisplayElement;
import org.terasology.rendering.gui.framework.UIDisplayWindow;
import org.terasology.rendering.gui.framework.events.ClickListener;

import javax.vecmath.Vector2f;
import java.io.File;
import java.io.FileFilter;
import java.io.IOException;
import java.util.logging.Level;
import java.util.logging.Logger;

/**
 * Select world menu screen.
 *
 * @author Anton Kireev <adeon.k87@gmail.com>
 */
public class UIMenuSelectWorld extends UIDisplayWindow {
    private Logger logger = Logger.getLogger(getClass().getName());

<<<<<<< HEAD
    final UIImageOverlay overlay;
    final UIList list;
    final UIButton goToBack;
    final UIButton createNewWorld;
    final UIButton loadFromList;
    final UIButton deleteFromList;
    final UIDialogCreateNewWorld window;
=======
    final UIImageOverlay _overlay;
    final UIList _list;
    final UIButton _goToBack;
    final UIButton _createNewWorld;
    final UIButton _loadFromList;
    final UIButton _deleteFromList;
>>>>>>> c45d5e33

    public UIMenuSelectWorld() {
        setModal(true);
        maximize();
        
        overlay = new UIImageOverlay(AssetManager.loadTexture("engine:menuBackground"));
        overlay.setVisible(true);

<<<<<<< HEAD
        window = new UIDialogCreateNewWorld("Create new world", new Vector2f(512f, 320f));
        window.center();

        window.setModal(true);

        GUIManager.getInstance().addWindow(window, "generate_world");

        list = new UIList(new Vector2f(512f, 256f));
        list.setVisible(true);
=======
        _list = new UIList(new Vector2f(512f, 256f));
        _list.setVisible(true);
>>>>>>> c45d5e33

        list.addDoubleClickListener(new ClickListener() {
            @Override
            public void click(UIDisplayElement element, int button) {
                loadSelectedWorld();
            }
        });

        goToBack = new UIButton(new Vector2f(256f, 32f), UIButton.eButtonType.NORMAL);
        goToBack.getLabel().setText("Go back");
        goToBack.setVisible(true);
        goToBack.addClickListener(new ClickListener() {
            @Override
            public void click(UIDisplayElement element, int button) {
                GUIManager.getInstance().setFocusedWindow(GUIManager.getInstance().getWindowById("menuMain"));
            }
        });

        loadFromList = new UIButton(new Vector2f(128f, 32f), UIButton.eButtonType.NORMAL);
        loadFromList.getLabel().setText("Load");
        loadFromList.setVisible(true);

        createNewWorld = new UIButton(new Vector2f(192f, 32f), UIButton.eButtonType.NORMAL);
        createNewWorld.getLabel().setText("Create new world");
        createNewWorld.setVisible(true);

        deleteFromList = new UIButton(new Vector2f(128f, 32f), UIButton.eButtonType.NORMAL);
        deleteFromList.getLabel().setText("Delete");
        deleteFromList.setVisible(true);

        createNewWorld.addClickListener(new ClickListener() {
            @Override
            public void click(UIDisplayElement element, int button) {
<<<<<<< HEAD
                GUIManager.getInstance().setFocusedWindow(window);
                window.clearInputControls();
                UIInput inputWorldName = (UIInput) window.getElementById("inputWorldTitle");
                inputWorldName.setValue(window.getWorldName());
=======

                UIDialogCreateNewWorld _window = new UIDialogCreateNewWorld("Create new world", new Vector2f(512f, 320f));
                _window.center();
                _window.clearInputControls();
                
                GUIManager.getInstance().addWindow(_window, "generate_world");
                GUIManager.getInstance().setFocusedWindow(_window);

                UIInput inputWorldName = (UIInput) _window.getElementById("inputWorldTitle");
                inputWorldName.setValue(_window.getWorldName());
>>>>>>> c45d5e33
            }
        });

        deleteFromList.addClickListener(new ClickListener() {
            @Override
            public void click(UIDisplayElement element, int button) {
                if (list.getSelectedItem() == null) {
                    GUIManager.getInstance().showMessage("Error", "Please choose a world first.");
                    return;
                }

                try {
                    WorldInfo worldInfo = (WorldInfo) list.getSelectedItem().getValue();
                    File world = PathManager.getInstance().getWorldSavePath(worldInfo.getTitle());
                    WorldUtil.deleteWorld(world);
                    list.removeSelectedItem();
                } catch (Exception e) {
                    GUIManager.getInstance().showMessage("Error", "Failed deleting world data object. Sorry.");
                }
            }
        });

        loadFromList.addClickListener(new ClickListener() {
            @Override
            public void click(UIDisplayElement element, int button) {
                loadSelectedWorld();
            }
        });

        fillList();

        addDisplayElement(overlay);
        addDisplayElement(list, "list");
        addDisplayElement(loadFromList, "loadFromListButton");
        addDisplayElement(goToBack, "goToBackButton");
        addDisplayElement(createNewWorld, "createWorldButton");
        addDisplayElement(deleteFromList, "deleteFromListButton");
        
        layout();
    }

    @Override
    public void layout() {
        super.layout();
        
        if (list != null) {
            list.centerHorizontally();
            list.getPosition().y = 230f;
    
            createNewWorld.getPosition().x = list.getPosition().x;
            createNewWorld.getPosition().y = list.getPosition().y + list.getSize().y + 32f;
    
            loadFromList.getPosition().x = createNewWorld.getPosition().x + createNewWorld.getSize().x + 15f;
            loadFromList.getPosition().y = createNewWorld.getPosition().y;
    
            deleteFromList.getPosition().x = loadFromList.getPosition().x + loadFromList.getSize().x + 15f;
            deleteFromList.getPosition().y = loadFromList.getPosition().y;
    
    
            goToBack.centerHorizontally();
    
            goToBack.getPosition().y = Display.getHeight() - goToBack.getSize().y - 32f;
        }
    }

    private void loadSelectedWorld() {

        if (list.size() < 1) {
            GUIManager.getInstance().showMessage("Error", "You did not create a world yet!");
            return;
        }

        if (list.getSelectedItem() == null) {
            GUIManager.getInstance().showMessage("Error", "Please choose a world!");
            return;
        }

        try {
            WorldInfo info = (WorldInfo) list.getSelectedItem().getValue();
            Config.getInstance().setDefaultSeed(info.getSeed());
            Config.getInstance().setWorldTitle(info.getTitle());
            Config.getInstance().setChunkGenerator(info.getChunkGenerators());
            // TODO: Need to load time too. Maybe just pass through WorldInfo?
            CoreRegistry.get(GameEngine.class).changeState(new StateSinglePlayer(info));
        } catch (Exception e) {
            GUIManager.getInstance().showMessage("Error", "Failed reading world data object. Sorry.");
        }
    }

    public void fillList() {
        list.removeAll();

        File worldCatalog = PathManager.getInstance().getWorldPath();

        for (File file : worldCatalog.listFiles(new FileFilter() {
            public boolean accept(File file) {
                if (file.isDirectory()) {
                    return true;
                } else {
                    return false;
                }
            }
        })) {
            File worldManifest = new File(file, WorldInfo.DEFAULT_FILE_NAME);
            if (!worldManifest.exists())
                continue;
            try {
                WorldInfo info = WorldInfo.load(worldManifest);
                if (!info.getTitle().isEmpty()) {
                    list.addItem(info.getTitle(), info);
                }
            } catch (IOException e) {
                logger.log(Level.SEVERE, "Failed reading world data object. Sorry.", e);
            }
        }
    }
}<|MERGE_RESOLUTION|>--- conflicted
+++ resolved
@@ -49,22 +49,12 @@
 public class UIMenuSelectWorld extends UIDisplayWindow {
     private Logger logger = Logger.getLogger(getClass().getName());
 
-<<<<<<< HEAD
     final UIImageOverlay overlay;
     final UIList list;
     final UIButton goToBack;
     final UIButton createNewWorld;
     final UIButton loadFromList;
     final UIButton deleteFromList;
-    final UIDialogCreateNewWorld window;
-=======
-    final UIImageOverlay _overlay;
-    final UIList _list;
-    final UIButton _goToBack;
-    final UIButton _createNewWorld;
-    final UIButton _loadFromList;
-    final UIButton _deleteFromList;
->>>>>>> c45d5e33
 
     public UIMenuSelectWorld() {
         setModal(true);
@@ -73,20 +63,8 @@
         overlay = new UIImageOverlay(AssetManager.loadTexture("engine:menuBackground"));
         overlay.setVisible(true);
 
-<<<<<<< HEAD
-        window = new UIDialogCreateNewWorld("Create new world", new Vector2f(512f, 320f));
-        window.center();
-
-        window.setModal(true);
-
-        GUIManager.getInstance().addWindow(window, "generate_world");
-
         list = new UIList(new Vector2f(512f, 256f));
         list.setVisible(true);
-=======
-        _list = new UIList(new Vector2f(512f, 256f));
-        _list.setVisible(true);
->>>>>>> c45d5e33
 
         list.addDoubleClickListener(new ClickListener() {
             @Override
@@ -120,23 +98,16 @@
         createNewWorld.addClickListener(new ClickListener() {
             @Override
             public void click(UIDisplayElement element, int button) {
-<<<<<<< HEAD
-                GUIManager.getInstance().setFocusedWindow(window);
-                window.clearInputControls();
-                UIInput inputWorldName = (UIInput) window.getElementById("inputWorldTitle");
-                inputWorldName.setValue(window.getWorldName());
-=======
 
                 UIDialogCreateNewWorld _window = new UIDialogCreateNewWorld("Create new world", new Vector2f(512f, 320f));
                 _window.center();
                 _window.clearInputControls();
-                
+
                 GUIManager.getInstance().addWindow(_window, "generate_world");
                 GUIManager.getInstance().setFocusedWindow(_window);
 
                 UIInput inputWorldName = (UIInput) _window.getElementById("inputWorldTitle");
                 inputWorldName.setValue(_window.getWorldName());
->>>>>>> c45d5e33
             }
         });
 
@@ -219,7 +190,6 @@
             Config.getInstance().setDefaultSeed(info.getSeed());
             Config.getInstance().setWorldTitle(info.getTitle());
             Config.getInstance().setChunkGenerator(info.getChunkGenerators());
-            // TODO: Need to load time too. Maybe just pass through WorldInfo?
             CoreRegistry.get(GameEngine.class).changeState(new StateSinglePlayer(info));
         } catch (Exception e) {
             GUIManager.getInstance().showMessage("Error", "Failed reading world data object. Sorry.");
