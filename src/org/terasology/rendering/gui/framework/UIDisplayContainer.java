/*
 * Copyright 2011 Benjamin Glatzel <benjamin.glatzel@me.com>.
 *
 * Licensed under the Apache License, Version 2.0 (the "License");
 * you may not use this file except in compliance with the License.
 * You may obtain a copy of the License at
 *
 *      http://www.apache.org/licenses/LICENSE-2.0
 *
 * Unless required by applicable law or agreed to in writing, software
 * distributed under the License is distributed on an "AS IS" BASIS,
 * WITHOUT WARRANTIES OR CONDITIONS OF ANY KIND, either express or implied.
 * See the License for the specific language governing permissions and
 * limitations under the License.
 */
package org.terasology.rendering.gui.framework;

import org.lwjgl.opengl.Display;

import javax.vecmath.Vector2f;
import javax.vecmath.Vector4f;
import java.util.ArrayList;
<<<<<<< HEAD
import java.util.HashMap;

import static org.lwjgl.opengl.GL11.*;
import org.lwjgl.opengl.Display;
import org.terasology.rendering.gui.framework.style.UIStyle;

=======

import static org.lwjgl.opengl.GL11.*;
>>>>>>> 1a43da48
/**
 * Composition of multiple display elements.
 *
 * @author Benjamin Glatzel <benjamin.glatzel@me.com>
 */
public abstract class UIDisplayContainer extends UIDisplayElement {

    final ArrayList<UIDisplayElement> _displayElements = new ArrayList<UIDisplayElement>();
    private boolean _crop               = false;

    private UIStyle _style       = null;
    private final HashMap<String, UIStyle> _styleClasses = new HashMap<String, UIStyle>();

    protected Vector4f _cropMargin = new Vector4f(/*TOP*/    0.0f,
            /*RIGHT*/  0.0f,
            /*BOTTOM*/ 0.0f,
            /*LEFT*/   0.0f
    );

    public UIDisplayContainer() {
        super();
    }

    public UIDisplayContainer(Vector2f position) {
        super(position);
    }

    public UIDisplayContainer(Vector2f position, Vector2f size) {
        super(position, size);
    }

    public void render() {
        boolean testCrop = false;
        int cropX      = 0;
        int cropY      = 0;
        int cropWidth  = 0;
        int cropHeight = 0;

        if (!isVisible())
            return;

        //Cut the elements
        if(_crop){
            cropX      = (int)calcAbsolutePosition().x - (int)(_cropMargin.w);
            cropY      = Display.getHeight() - (int)calcAbsolutePosition().y - (int)getSize().y - (int)_cropMargin.x;
            cropWidth  = (int)getSize().x + (int)_cropMargin.y;
            cropHeight = (int)getSize().y + (int)_cropMargin.z;
            glEnable(GL_SCISSOR_TEST);
            glScissor(cropX, cropY, cropWidth, cropHeight);
        }

        // Render all display elements
        for (int i = 0; i < _displayElements.size(); i++) {
            testCrop = _crop&&!_displayElements.get(i).isCroped();
            if(testCrop){
                glDisable(GL_SCISSOR_TEST);
            }
            _displayElements.get(i).renderTransformed();
            if(testCrop){
                glEnable(GL_SCISSOR_TEST);
                glScissor(cropX, cropY, cropWidth, cropHeight);
            }
        }

        if(_crop){
            glDisable(GL_SCISSOR_TEST);
        }
    }

    public void update() {
        if (!isVisible())
            return;

        // Update all display elements
        for (int i = 0; i < _displayElements.size(); i++) {
            _displayElements.get(i).update();
        }
    }

    @Override
    public void processKeyboardInput(int key) {
        if (!isVisible())
            return;

        super.processKeyboardInput(key);

        // Pass the pressed key to all display elements
        for (int i = 0; i < _displayElements.size(); i++) {
            _displayElements.get(i).processKeyboardInput(key);
        }
    }

    @Override
    public void processMouseInput(int button, boolean state, int wheelMoved) {
        if (!isVisible())
            return;

        super.processMouseInput(button, state, wheelMoved);

        // Pass the mouse event to all display elements
        for (int i = 0; i < _displayElements.size(); i++) {
            _displayElements.get(i).processMouseInput(button, state, wheelMoved);
        }
    }

    public void addDisplayElement(UIDisplayElement element) {
        _displayElements.add(element);
        element.setParent(this);
    }

    public void addtDisplayElementToPosition(int position, UIDisplayElement element) {
        _displayElements.add(position,element);
        element.setParent(this);
    }

    public void removeDisplayElement(UIDisplayElement element) {
        _displayElements.remove(element);
        element.setParent(null);
    }

    public ArrayList<UIDisplayElement> getDisplayElements() {
        return _displayElements;
    }

    /*
     * Set the option for cut elements
     */
    public void setCrop(boolean crop){
        _crop = crop;
    }

    public void setCropMargin(Vector4f margin){
        _cropMargin = margin;
    }

    public void setStyle(String property, String value){
        if(_style==null){
            _style = new UIStyle(getSize());
            _style.setPosition(new Vector2f(0f,0f));
            _style.setVisible(true);
            _style.setCroped(false);
            addtDisplayElementToPosition(0,_style);
        }
        _style.parse(property, value);
    }

    public void setClassStyle(String className, String value){
        UIStyle style = new UIStyle(getSize());
        style.setPosition(new Vector2f(0f,0f));
        style.setVisible(true);
        style.setCroped(false);
        style.parse(value);
        _styleClasses.put(className,style);
    }

    public void setClassStyle(String className){
        if(_styleClasses.containsKey(className)){
            if(_style!=null){
                removeDisplayElement(_style);
            }
            _style = _styleClasses.get(className);
            addtDisplayElementToPosition(0,_style);
        }
    }
}<|MERGE_RESOLUTION|>--- conflicted
+++ resolved
@@ -20,17 +20,11 @@
 import javax.vecmath.Vector2f;
 import javax.vecmath.Vector4f;
 import java.util.ArrayList;
-<<<<<<< HEAD
 import java.util.HashMap;
-
 import static org.lwjgl.opengl.GL11.*;
 import org.lwjgl.opengl.Display;
 import org.terasology.rendering.gui.framework.style.UIStyle;
 
-=======
-
-import static org.lwjgl.opengl.GL11.*;
->>>>>>> 1a43da48
 /**
  * Composition of multiple display elements.
  *
@@ -41,7 +35,7 @@
     final ArrayList<UIDisplayElement> _displayElements = new ArrayList<UIDisplayElement>();
     private boolean _crop               = false;
 
-    private UIStyle _style       = null;
+    protected UIStyle _style       = null;
     private final HashMap<String, UIStyle> _styleClasses = new HashMap<String, UIStyle>();
 
     protected Vector4f _cropMargin = new Vector4f(/*TOP*/    0.0f,
@@ -195,4 +189,15 @@
             addtDisplayElementToPosition(0,_style);
         }
     }
+
+    public UIStyle getStyle(){
+        if(_style==null){
+            _style = new UIStyle(getSize());
+            _style.setPosition(new Vector2f(0f,0f));
+            _style.setVisible(true);
+            _style.setCroped(false);
+            addtDisplayElementToPosition(0,_style);
+        }
+        return _style;
+    }
 }