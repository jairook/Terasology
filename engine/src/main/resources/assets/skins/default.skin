{
    "text-shadowed" : true,
    "font" : "default",
    "elements" : {
        "UILabel" : {
            "text-align-vertical" : "top"
        },
<<<<<<< HEAD
        "InventoryGrid" : {
            "background" : "engine:box",
=======
        "UITooltip" : {
            "background" : "engine:area",
>>>>>>> 1ac31dc0
            "background-border" : {
                "top" : 4,
                "bottom" : 4,
                "left" : 4,
                "right" : 4
            },
            "margin" : {
                "top" : 4,
                "bottom" : 4,
                "left" : 4,
                "right" : 4
<<<<<<< HEAD
            }
        },
        "InventoryCell" : {
            "background" : "engine:box",
            "fixed-width" : 40,
            "fixed-height" : 40,
            "texture-scale-mode" : "scale_fit",
            "background-border" : {
                "top" : 4,
                "bottom" : 4,
                "left" : 4,
                "right" : 4
            },
            "margin" : {
                "top" : 4,
                "bottom" : 4,
                "left" : 4,
                "right" : 4
            }
=======
            },
            "align-horizontal" : "left",
            "align-vertical" : "bottom"
>>>>>>> 1ac31dc0
        },
        "UIText" : {
            "text-align-horizontal" : "left",
            "text-align-vertical" : "top",
            "background" : "engine:box",
            "background-border" : {
                "top" : 4,
                "bottom" : 4,
                "left" : 4,
                "right" : 4
            },
            "margin" : {
                "top" : 4,
                "bottom" : 4,
                "left" : 4,
                "right" : 4
            }
        },
        "UIImage" : {
            "texture-scale-mode" : "scale_fit"
        },
        "RowLayout" : {
        },
        "UIBox" : {
            "background" : "engine:area",
            "background-border" : {
                "top" : 4,
                "bottom" : 4,
                "left" : 4,
                "right" : 4
            },
            "margin" : {
                "top" : 12,
                "bottom" : 12,
                "left" : 12,
                "right" : 12
            }
        },
        "UILoadBar" : {
            "background" : "engine:area",
            "background-border" : {
                "top" : 4,
                "bottom" : 4,
                "left" : 4,
                "right" : 4
            },
            "margin" : {
                "top" : 4,
                "bottom" : 4,
                "left" : 4,
                "right" : 4
            },
            "min-width" : 256,
            "max-width" : 512,
            "fixed-height" : 20
        },
        "UIList" : {
            "parts" : {
                "item" : {
                    "text-align-horizontal" : "center",
                    "text-align-vertical" : "middle",
                    "background" : "button",
                    "background-border" : {
                        "top" : 2,
                        "bottom" : 2,
                        "left" : 2,
                        "right" : 2
                    },
                    "margin" : {
                        "top" : 4,
                        "bottom" : 4,
                        "left" : 2,
                        "right" : 2
                    },
                    "texture-scale-mode" : "scale_fit",
                    "modes" : {
                        "hover" : {
                            "background" : "buttonOver"
                        },
                        "active" : {
                            "background" : "buttonDown",
                            "text-color" : "FFFF00FF"
                        }
                    }
                }
            }
        },
        "UIDropdown" : {
            "text-align-horizontal" : "left",
            "fixed-height" : 32,
            "parts" : {
                "box" : {
                    "background" : "dropdown",
                    "background-border" : {
                        "top" : 3,
                        "bottom" : 3,
                        "left" : 3,
                        "right" : 29
                    },
                    "margin" : {
                        "top" : 3,
                        "bottom" : 3,
                        "left" : 5,
                        "right" : 31
                    },
                    "modes" : {
                        "active" : {
                            "background" : "dropdownActive"
                        }
                    }
                },
                "list" : {
                    "background" : "dropdownList",
                    "background-border" : {
                        "top" : 0,
                        "bottom" : 3,
                        "left" : 3,
                        "right" : 3
                    },
                    "margin" : {
                        "top" : 3,
                        "bottom" : 3,
                        "left" : 5,
                        "right" : 5
                    }
                },
                "list-item" : {
                    "margin" : {
                        "top" : 3,
                        "bottom" : 3,
                        "left" : 5,
                        "right" : 5
                    },
                    "modes" : {
                        "hover" : {
                            "text-color" : "FFFF00FF",
                            "background" : "dropdownListItemActive"
                        }
                    }
                }
            }
        },
        "UIButton" : {
            "text-align-horizontal" : "center",
            "text-align-vertical" : "middle",
            "background" : "button",
            "background-border" : {
                "top" : 2,
                "bottom" : 2,
                "left" : 2,
                "right" : 2
            },
            "margin" : {
                "top" : 2,
                "bottom" : 2,
                "left" : 10,
                "right" : 10
            },
            "texture-scale-mode" : "scale_fit",
            "modes" : {
                "hover" : {
                    "background" : "buttonOver"
                },
                "down" : {
                    "background" : "buttonDown",
                    "text-color" : "FFFF00FF"
                }
            }
        },
        "UIInputBind" : {
            "text-align-horizontal" : "center",
            "text-align-vertical" : "middle",
            "background" : "button",
            "background-border" : {
                "top" : 2,
                "bottom" : 2,
                "left" : 2,
                "right" : 2
            },
            "margin" : {
                "top" : 6,
                "bottom" : 6,
                "left" : 4,
                "right" : 4
            },
            "texture-scale-mode" : "scale_fit",
            "modes" : {
                "hover" : {
                    "background" : "buttonOver"
                },
                "active" : {
                    "background" : "buttonDown",
                    "text-color" : "FFFF00FF"
                }
            }
        },
        "UICheckbox" : {
            "background" : "engine:checkbox",
            "fixed-width" : 24,
            "fixed-height" : 24,
            "align-horizontal" : "left",
            "modes" : {
                "hover" : {
                    "background" : "engine:checkboxHover"
                },
                "active" : {
                    "background" : "engine:checkboxChecked"
                },
                "hover-active" : {
                    "background" : "engine:checkboxCheckedHover"
                }
            }
        },
        "ScrollableArea" : {
            "background" : "engine:box",
            "background-border" : {
                "top" : 4,
                "bottom" : 4,
                "left" : 4,
                "right" : 4
            },
            "margin" : {
                "top" : 4,
                "bottom" : 4,
                "left" : 4,
                "right" : 4
            },
            "parts" : {
                "scrollbar-slider" : {
                    "background" : "engine:sliderTrack",
                    "fixed-width" : 8,
                    "background-border" : {
                        "top" : 3,
                        "bottom" : 3,
                        "left" : 0,
                        "right" : 0
                    }
                },
                "scrollbar-handle" : {
                    "background" : "engine:handle",
                    "fixed-width" : 16,
                    "fixed-height" : 16
                 }
            }
        },
        "ColumnLayout" : {
            "align-vertical" : "TOP"
        },
        "UIScrollbar" : {
            "fixed-width" : 16,
            "parts" : {
                "slider" : {
                    "background" : "engine:sliderTrack",
                    "fixed-width" : 8,
                    "background-border" : {
                        "top" : 3,
                        "bottom" : 3,
                        "left" : 0,
                        "right" : 0
                    }
                },
                "handle" : {
                    "background" : "engine:handle",
                    "fixed-width" : 16,
                    "fixed-height" : 16
                }
            }
        },
        "UISlider" : {
            "text-align-horizontal" : "center",
            "text-align-vertical" : "middle",
            "fixed-height" : 32,
            "parts" : {
                "slider" : {
                    "background" : "engine:sliderTrack",
                    "fixed-height" : 8,
                    "min-width" : 8,
                    "background-border" : {
                        "top" : 0,
                        "bottom" : 0,
                        "left" : 3,
                        "right" : 3
                    }
                },
                "ticker" : {
                    "background" : "engine:box",
                    "fixed-height" : 32,
                    "background-border" : {
                        "top" : 4,
                        "bottom" : 4,
                        "left" : 4,
                        "right" : 4
                    },
                    "margin" : {
                        "top" : 4,
                        "bottom" : 4,
                        "left" : 5,
                        "right" : 5
                    },
                    "modes" : {
                        "active" : {
                            "background" : "engine:boxActive"
                        }
                    }
                }
            }
        }
    }
}<|MERGE_RESOLUTION|>--- conflicted
+++ resolved
@@ -5,25 +5,36 @@
         "UILabel" : {
             "text-align-vertical" : "top"
         },
-<<<<<<< HEAD
+        "UITooltip" : {
+            "background" : "engine:area",
+            "background-border" : {
+                "top" : 4,
+                "bottom" : 4,
+                "left" : 4,
+                "right" : 4
+            },
+            "margin" : {
+                "top" : 4,
+                "bottom" : 4,
+                "left" : 4,
+                "right" : 4
+            },
+            "align-horizontal" : "left",
+            "align-vertical" : "bottom"
+        },
         "InventoryGrid" : {
             "background" : "engine:box",
-=======
-        "UITooltip" : {
-            "background" : "engine:area",
->>>>>>> 1ac31dc0
-            "background-border" : {
-                "top" : 4,
-                "bottom" : 4,
-                "left" : 4,
-                "right" : 4
-            },
-            "margin" : {
-                "top" : 4,
-                "bottom" : 4,
-                "left" : 4,
-                "right" : 4
-<<<<<<< HEAD
+            "background-border" : {
+                "top" : 4,
+                "bottom" : 4,
+                "left" : 4,
+                "right" : 4
+            },
+            "margin" : {
+                "top" : 4,
+                "bottom" : 4,
+                "left" : 4,
+                "right" : 4
             }
         },
         "InventoryCell" : {
@@ -43,11 +54,6 @@
                 "left" : 4,
                 "right" : 4
             }
-=======
-            },
-            "align-horizontal" : "left",
-            "align-vertical" : "bottom"
->>>>>>> 1ac31dc0
         },
         "UIText" : {
             "text-align-horizontal" : "left",
