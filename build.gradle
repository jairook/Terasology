/*
 * This is a Gradle build file:
 * - Gradle Homepage: http://gradle.org/
 * - Gradle Documentation: http://gradle.org/documentation
 * - View tasks for this project: $ gradlew tasks
 */

// Separate build file for structure heavy stuff like using Git to fetch other repos to embed within the project
apply from: 'config/gradle/utility.gradle'
apply from: 'config/gradle/ide.gradle'

// Needed for extending the "clean" task to also delete custom stuff defined here like natives
apply plugin: 'base'

// For generating IntelliJ project files
apply plugin: 'idea'

// The root project should not be an eclipse project. It keeps eclipse (4.2) from finding the sub-projects.
//apply plugin: 'eclipse'

// Git plugin details at https://github.com/ajoberstar/gradle-git
import org.ajoberstar.gradle.git.tasks.*

// Dependencies needed for what our Gradle scripts themselves use. It cannot be included via an external Gradle file :-(
buildscript {
    repositories {
        mavenCentral()
        maven {
            url 'http://dl.bintray.com/jfrog/jfrog-jars'
        }
    }

    dependencies {
        // Artifactory plugin
        classpath(group: 'org.jfrog.buildinfo', name: 'build-info-extractor-gradle', version: '2.2.3')

        // Git plugin for Gradle
        classpath 'org.ajoberstar:gradle-git:0.6.3'

        // Needed for caching reflected data during builds
        classpath 'org.reflections:reflections:0.9.10'
        classpath 'dom4j:dom4j:1.6.1'
    }
}

<<<<<<< HEAD
/*
 * To Update Gradle Wrapper:
 * 1. Uncomment 'wrapper' task
 * 2. Change 'gradleVersion'
 * 3. Run "gradlew wrapper" TWICE (first upgrades the prop file, second the jar if needed)
 * 4. Comment 'wrapper' task
 */
//task wrapper(type: Wrapper) {
//    gradleVersion = '2.10'
//}
=======
task wrapper(type: Wrapper) {
    gradleVersion = '2.10'
}
>>>>>>> e7b1f2d1

import org.apache.tools.ant.filters.FixCrLfFilter;

// Test for right version of Java in use for running this script
assert org.gradle.api.JavaVersion.current().isJava7Compatible()

// Declare "extra properties" (variables) for the project (and subs) - a Gradle thing that makes them special.
ext {
    dirNatives = 'natives'
    dirConfigMetrics = 'config/metrics'
    templatesDir = 'templates'

    // Lib dir for use in manifest entries etc (like in :engine). A separate "libsDir" exists, auto-created by Gradle
    subDirLibs = 'libs'

    LwjglVersion = '2.9.3'
}

// Declare remote repositories we're interested in - library files will be fetched from here
repositories {
    // Main Maven repo
    mavenCentral()
    // MovingBlocks Artifactory instance for libs not readily available elsewhere plus our own libs
    maven {
        url "http://artifactoryupgrade.terasology.org:8081/artifactory/virtual-repo-live"
    }
}

///////////////////////////////////////////////////////////////////////////////////////////////////////////////////////
// Natives - Handles pulling in and extracting native libraries for LWJGL                                            //
///////////////////////////////////////////////////////////////////////////////////////////////////////////////////////

// Define configurations for natives and config
configurations {
    natives
    codeMetrics
}

dependencies {
    // For the "natives" configuration make it depend on the native files from LWJGL
    natives group: 'org.lwjgl.lwjgl', name: 'lwjgl', version: LwjglVersion

    // Config for our code analytics lives in a centralized repo: https://github.com/MovingBlocks/TeraConfig
    codeMetrics group: 'org.terasology.config', name: 'codemetrics', version: '1.1.0', ext: 'zip'
}

task extractWindowsNatives(type:Sync) {
    description = "Extracts the Windows natives from the downloaded zip"
    from {
        configurations.natives.collect { it.getName().contains('-natives-window') ? zipTree(it) : [] }
    }
    into ("$dirNatives/windows")
    exclude ('META-INF/**')
}

task extractMacOSXNatives(type:Sync) {
    description = "Extracts the OSX natives from the downloaded zip"
    from {
        configurations.natives.collect { it.getName().contains('-natives-osx') ? zipTree(it) : [] }
    }
    into ("$dirNatives/macosx")
    exclude ('META-INF/**')
}

task extractLinuxNatives(type:Sync) {
    description = "Extracts the Linux natives from the downloaded zip"
    from {
        configurations.natives.collect { it.getName().contains('-natives-linux') ? zipTree(it) : [] }
    }
    into ("$dirNatives/linux")
    exclude ('META-INF/**')
}

task extractNatives {
    description = "Extracts all the native lwjgl libraries from the downloaded zip"
    dependsOn extractWindowsNatives
    dependsOn extractLinuxNatives
    dependsOn extractMacOSXNatives
}

// TODO: Test meta modules and other libs - not that there's really much to test other than being able to Git via Gradle

///////////////////////////////////////////////////////////////////////////////////////////////////////////////////////
// Helper tasks                                                                                                      //
///////////////////////////////////////////////////////////////////////////////////////////////////////////////////////

task extractConfig (type: Copy) {
    description = "Extracts our configuration files from the zip we fetched as a dependency"
    from {
        configurations.codeMetrics.collect {
            zipTree(it)
        }
    }
    into "$rootDir/$dirConfigMetrics"
}

// Helper that returns a list of all local Terasology module projects
def terasologyModules() {
    subprojects.findAll {it.parent.name == 'modules'}
}

// Helper that replaces the build.gradle under every module with a fresh copy from the Core module
// TODO: Fix, not working well if at all :(
task refreshModuleGradle << {
    File replacementGradle = new File(rootDir, 'modules/Core/build.gradle')
    terasologyModules().each {
        if (it.name != 'Core') {
            File targetFile = new File(rootDir, "modules/" + it.name + "/build.gradle")
            targetFile.delete()
            targetFile << replacementGradle.text
        }
    }
}

// Helpers that do magic things after having dependencies attached below
task moduleClasses
task moduleJars

// This magically makes everything work - without this the desired module projects returned have no tasks :-(
gradle.projectsEvaluated {
    // Note how "classes" may indirectly trigger "jar" for module dependencies of modules (module compile dependency)
    moduleClasses.dependsOn(terasologyModules().classes)

    // This makes it work for a full jar task
    moduleJars.dependsOn(terasologyModules().jar)
}

// This is a TEMPORARY tweak to make "changing" dependencies always ('0') check for newer snapshots available
// TODO: Remove this when versioning and promotion works fully, then we shouldn't care about snapshots normally anyway
configurations.all {
    resolutionStrategy.cacheChangingModulesFor 0, 'seconds'
}

// Include deletion of extracted natives in the global clean task. Without the doLast it runs on *every* execution ...
clean.doLast {
    new File(dirNatives).deleteDir()
    new File(dirConfigMetrics).deleteDir()
    println "Cleaned root - don't forget to re-extract stuff! 'gradlew extractNatives extractConfig' will do so, or 'gradlew idea' (or eclipse)"
}

task protobufCompileWindows(type:Exec) {
    description = "Run 'Protobuf Compiler' (Windows)"
    commandLine 'protobuf\\compiler\\protoc.exe', '--proto_path=engine\\src\\main\\protobuf', '--java_out', 'engine\\src\\main\\java', 'engine\\src\\main\\protobuf\\*'
}

task protobufCompileLinux(type:Exec) {
    description = "Run 'Protobuf Compiler' (Linux)"
    commandLine 'protobuf/compiler/protoc', '--proto_path=engine/src/main/protobuf', '--java_out', 'engine/src/main/java', "engine/src/main/protobuf/EntityData.proto", "engine/src/main/protobuf/NetMessage.proto"
}

///////////////////////////////////////////////////////////////////////////////////////////////////////////////////////
// General IDE customization                                                                                         //
///////////////////////////////////////////////////////////////////////////////////////////////////////////////////////

// Make sure the IDE prep includes extraction of natives
ideaModule.dependsOn extractNatives

// For IntelliJ add a bunch of excluded directories
idea {

    // Exclude Eclipse dirs
    // TODO: Update this as Eclipse bin dirs now generate in several deeper spots rather than at top-level
    module.excludeDirs += file('bin')
    module.excludeDirs += file('.settings')
    // TODO: Add a single file exclude for facades/PC/Terasology.launch ?

    // Exclude special dirs
    module.excludeDirs += file('natives')
    module.excludeDirs += file('protobuf')

    // Exclude output dirs
    module.excludeDirs += file('logs')
    module.excludeDirs += file('saves')
    module.excludeDirs += file('screenshots')
    module.excludeDirs += file('terasology-server')
    module.excludeDirs += file('terasology-2ndclient')

    module.downloadSources = true

    project {
        // Set JDK
        jdkName = '1.8'
        wildcards -= '!?*.groovy'

        ipr {
            withXml { xmlProvider ->
                // Apply a bunch of tweaks to IntelliJ config - all defined in ide.gradle
                // Part reason for separate file was in case a module needs to define something it cannot do so in a project block
                def iprNode = xmlProvider.asNode()
                ideaActivateCheckstyle(iprNode)
                ideaActivateCopyright(iprNode)
                ideaActivateAnnotations(iprNode)
                ideaActivateGit(iprNode)
                ideaActivateGradle(iprNode)
            }

            // Sets sourceCompatibility within IntelliJ (without this root build having the Java plugin applied)
            whenMerged {project ->
                project.jdk.languageLevel = 'JDK_1_8'
            }
        }
    }

    // Tweaks to the .iws
    workspace.iws.withXml { xmlProvider ->
        def iwsNode = xmlProvider.asNode()
        ideaMakeAutomatically(iwsNode)
        ideaRunConfig(iwsNode)
    }
}

cleanIdea.doLast {
    new File('Terasology.iws').delete()
}<|MERGE_RESOLUTION|>--- conflicted
+++ resolved
@@ -43,7 +43,6 @@
     }
 }
 
-<<<<<<< HEAD
 /*
  * To Update Gradle Wrapper:
  * 1. Uncomment 'wrapper' task
@@ -52,13 +51,8 @@
  * 4. Comment 'wrapper' task
  */
 //task wrapper(type: Wrapper) {
-//    gradleVersion = '2.10'
+//    gradleVersion = '2.1'
 //}
-=======
-task wrapper(type: Wrapper) {
-    gradleVersion = '2.10'
-}
->>>>>>> e7b1f2d1
 
 import org.apache.tools.ant.filters.FixCrLfFilter;
 
